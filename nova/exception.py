# vim: tabstop=4 shiftwidth=4 softtabstop=4

# Copyright 2010 United States Government as represented by the
# Administrator of the National Aeronautics and Space Administration.
# All Rights Reserved.
#
#    Licensed under the Apache License, Version 2.0 (the "License"); you may
#    not use this file except in compliance with the License. You may obtain
#    a copy of the License at
#
#         http://www.apache.org/licenses/LICENSE-2.0
#
#    Unless required by applicable law or agreed to in writing, software
#    distributed under the License is distributed on an "AS IS" BASIS, WITHOUT
#    WARRANTIES OR CONDITIONS OF ANY KIND, either express or implied. See the
#    License for the specific language governing permissions and limitations
#    under the License.

"""Nova base exception handling.

Includes decorator for re-raising Nova-type exceptions.

SHOULD include dedicated exception logging.

"""

from nova import log as logging


LOG = logging.getLogger('nova.exception')


class ProcessExecutionError(IOError):
    def __init__(self, stdout=None, stderr=None, exit_code=None, cmd=None,
                 description=None):
        if description is None:
            description = _('Unexpected error while running command.')
        if exit_code is None:
            exit_code = '-'
        message = _('%(description)s\nCommand: %(cmd)s\n'
                    'Exit code: %(exit_code)s\nStdout: %(stdout)r\n'
                    'Stderr: %(stderr)r') % locals()
        IOError.__init__(self, message)


class Error(Exception):
    def __init__(self, message=None):
        super(Error, self).__init__(message)


class ApiError(Error):
    def __init__(self, message='Unknown', code=None):
        self.msg = message
        self.code = code
<<<<<<< HEAD
        super(ApiError, self).__init__('%s: %s' % (code, message))


class NotFound(Error):
    pass


class InstanceNotFound(NotFound):
    def __init__(self, message, instance_id):
        self.instance_id = instance_id
        super(InstanceNotFound, self).__init__(message)


class VolumeNotFound(NotFound):
    def __init__(self, message, volume_id):
        self.volume_id = volume_id
        super(VolumeNotFound, self).__init__(message)


class SnapshotNotFound(NotFound):
    def __init__(self, message, snapshot_id):
        self.snapshot_id = snapshot_id
        super(SnapshotNotFound, self).__init__(message)


class Duplicate(Error):
    pass


class NotAuthorized(Error):
    pass


class NotEmpty(Error):
    pass


class Invalid(Error):
    pass


class InvalidInputException(Error):
    pass
=======
        if code:
            outstr = '%s: %s' % (code, message)
        else:
            outstr = '%s' % message
        super(ApiError, self).__init__(outstr)
>>>>>>> 0576766c


class BuildInProgress(Error):
    pass


class DBError(Error):
    """Wraps an implementation specific exception."""
    def __init__(self, inner_exception):
        self.inner_exception = inner_exception
        super(DBError, self).__init__(str(inner_exception))


def wrap_db_error(f):
    def _wrap(*args, **kwargs):
        try:
            return f(*args, **kwargs)
        except Exception, e:
            LOG.exception(_('DB exception wrapped.'))
            raise DBError(e)
    return _wrap
    _wrap.func_name = f.func_name


def wrap_exception(f):
    def _wrap(*args, **kw):
        try:
            return f(*args, **kw)
        except Exception, e:
            if not isinstance(e, Error):
                #exc_type, exc_value, exc_traceback = sys.exc_info()
                LOG.exception(_('Uncaught exception'))
                #logging.error(traceback.extract_stack(exc_traceback))
                raise Error(str(e))
            raise
    _wrap.func_name = f.func_name
    return _wrap


class NovaException(Exception):
    """Base Nova Exception

    To correctly use this class, inherit from it and define
    a 'message' property. That message will get printf'd
    with the keyword arguments provided to the constructor.

    """
    message = _("An unknown exception occurred.")

    def __init__(self, **kwargs):
        try:
            self._error_string = self.message % kwargs

        except Exception:
            # at least get the core message out if something happened
            self._error_string = self.message

    def __str__(self):
        return self._error_string


class NotAuthorized(NovaException):
    message = _("Not authorized.")

    def __init__(self, *args, **kwargs):
        super(NotFound, self).__init__(**kwargs)


class AdminRequired(NotAuthorized):
    message = _("User does not have admin privileges")


class Invalid(NovaException):
    message = _("Unacceptable parameters.")


class InvalidSignature(Invalid):
    message = _("Invalid signature %(signature)s for user %(user)s.")


class InvalidInput(Invalid):
    message = _("Invalid input received") + ": %(reason)s"


class InvalidInstanceType(Invalid):
    message = _("Invalid instance type %(instance_type)s.")


class InvalidPortRange(Invalid):
    message = _("Invalid port range %(from_port)s:%(to_port)s.")


class InvalidIpProtocol(Invalid):
    message = _("Invalid IP protocol %(protocol)s.")


class InvalidContentType(Invalid):
    message = _("Invalid content type %(content_type)s.")


class InstanceNotRunning(Invalid):
    message = _("Instance %(instance_id)s is not running.")


class InstanceNotSuspended(Invalid):
    message = _("Instance %(instance_id)s is not suspended.")


class InstanceNotInRescueMode(Invalid):
    message = _("Instance %(instance_id)s is not in rescue mode")


class InstanceSuspendFailure(Invalid):
    message = _("Failed to suspend instance") + ": %(reason)s"


class InstanceResumeFailure(Invalid):
    message = _("Failed to resume server") + ": %(reason)s."


class InstanceRebootFailure(Invalid):
    message = _("Failed to reboot instance") + ": %(reason)s"


class ServiceUnavailable(Invalid):
    message = _("Service is unavailable at this time.")


class VolumeServiceUnavailable(ServiceUnavailable):
    message = _("Volume service is unavailable at this time.")


class ComputeServiceUnavailable(ServiceUnavailable):
    message = _("Compute service is unavailable at this time.")


class UnableToMigrateToSelf(Invalid):
    message = _("Unable to migrate instance (%(instance_id)s) "
                "to current host (%(host)s).")


class SourceHostUnavailable(Invalid):
    message = _("Original compute host is unavailable at this time.")


class InvalidHypervisorType(Invalid):
    message = _("The supplied hypervisor type of is invalid.")


class DestinationHypervisorTooOld(Invalid):
    message = _("The instance requires a newer hypervisor version than "
                "has been provided.")


class InvalidDevicePath(Invalid):
    message = _("The supplied device path (%(path)s) is invalid.")


class InvalidCPUInfo(Invalid):
    message = _("Unacceptable CPU info") + ": %(reason)s"


class InvalidVLANTag(Invalid):
    message = _("VLAN tag is not appropriate for the port group "
                "%(bridge)s. Expected VLAN tag is %(tag)s, "
                "but the one associated with the port group is %(pgroup)s.")


class InvalidVLANPortGroup(Invalid):
    message = _("vSwitch which contains the port group %(bridge)s is "
                "not associated with the desired physical adapter. "
                "Expected vSwitch is %(expected)s, but the one associated "
                "is %(actual)s.")


class InvalidDiskFormat(Invalid):
    message = _("Disk format %(disk_format)s is not acceptable")


class ImageUnacceptable(Invalid):
    message = _("Image %(image_id)s is unacceptable") + ": %(reason)s"


class InstanceUnacceptable(Invalid):
    message = _("Instance %(instance_id)s is unacceptable") + ": %(reason)s"


class InvalidEc2Id(Invalid):
    message = _("Ec2 id %(ec2_id)s is unacceptable.")


class NotFound(NovaException):
    message = _("Resource could not be found.")

    def __init__(self, *args, **kwargs):
        super(NotFound, self).__init__(**kwargs)


class InstanceNotFound(NotFound):
    message = _("Instance %(instance_id)s could not be found.")


class VolumeNotFound(NotFound):
    message = _("Volume %(volume_id)s could not be found.")


class VolumeNotFoundForInstance(VolumeNotFound):
    message = _("Volume not found for instance %(instance_id)s.")


class ExportDeviceNotFoundForVolume(NotFound):
    message = _("No export device found for volume %(volume_id)s.")


class ISCSITargetNotFoundForVolume(NotFound):
    message = _("No target id found for volume %(volume_id)s.")


class DiskNotFound(NotFound):
    message = _("No disk at %(location)s")


class ImageNotFound(NotFound):
    message = _("Image %(image_id)s could not be found.")


class KernelNotFoundForImage(ImageNotFound):
    message = _("Kernel not found for image %(image_id)s.")


class RamdiskNotFoundForImage(ImageNotFound):
    message = _("Ramdisk not found for image %(image_id)s.")


class UserNotFound(NotFound):
    message = _("User %(user_id)s could not be found.")


class ProjectNotFound(NotFound):
    message = _("Project %(project_id)s could not be found.")


class ProjectMembershipNotFound(NotFound):
    message = _("User %(user_id)s is not a member of project %(project_id)s.")


class UserRoleNotFound(NotFound):
    message = _("Role %(role_id)s could not be found.")


class StorageRepositoryNotFound(NotFound):
    message = _("Cannot find SR to read/write VDI.")


class NetworkNotFound(NotFound):
    message = _("Network %(network_id)s could not be found.")


class NetworkNotFoundForBridge(NetworkNotFound):
    message = _("Network could not be found for bridge %(bridge)s")


class NetworkNotFoundForCidr(NetworkNotFound):
    message = _("Network could not be found with cidr %(cidr)s.")


class NetworkNotFoundForInstance(NetworkNotFound):
    message = _("Network could not be found for instance %(instance_id)s.")


class NoNetworksFound(NotFound):
    message = _("No networks defined.")


class DatastoreNotFound(NotFound):
    message = _("Could not find the datastore reference(s) which the VM uses.")


class NoFixedIpsFoundForInstance(NotFound):
    message = _("Instance %(instance_id)s has zero fixed ips.")


class FloatingIpNotFound(NotFound):
    message = _("Floating ip not found for fixed address %(fixed_ip)s.")


class NoFloatingIpsDefined(NotFound):
    message = _("Zero floating ips could be found.")


class NoFloatingIpsDefinedForHost(NoFloatingIpsDefined):
    message = _("Zero floating ips defined for host %(host)s.")


class NoFloatingIpsDefinedForInstance(NoFloatingIpsDefined):
    message = _("Zero floating ips defined for instance %(instance_id)s.")


class KeypairNotFound(NotFound):
    message = _("Keypair %(keypair_name)s not found for user %(user_id)s")


class CertificateNotFound(NotFound):
    message = _("Certificate %(certificate_id)s not found.")


class ServiceNotFound(NotFound):
    message = _("Service %(service_id)s could not be found.")


class HostNotFound(NotFound):
    message = _("Host %(host)s could not be found.")


class ComputeHostNotFound(HostNotFound):
    message = _("Compute host %(host)s could not be found.")


class HostBinaryNotFound(NotFound):
    message = _("Could not find binary %(binary)s on host %(host)s.")


class AuthTokenNotFound(NotFound):
    message = _("Auth token %(token)s could not be found.")


class AccessKeyNotFound(NotFound):
    message = _("Access Key %(access_key)s could not be found.")


class QuotaNotFound(NotFound):
    message = _("Quota could not be found")


class ProjectQuotaNotFound(QuotaNotFound):
    message = _("Quota for project %(project_id)s could not be found.")


class SecurityGroupNotFound(NotFound):
    message = _("Security group %(security_group_id)s not found.")


class SecurityGroupNotFoundForProject(SecurityGroupNotFound):
    message = _("Security group %(security_group_id)s not found "
                "for project %(project_id)s.")


class SecurityGroupNotFoundForRule(SecurityGroupNotFound):
    message = _("Security group with rule %(rule_id)s not found.")


class MigrationNotFound(NotFound):
    message = _("Migration %(migration_id)s could not be found.")


class MigrationNotFoundByStatus(MigrationNotFound):
    message = _("Migration not found for instance %(instance_id)s "
                "with status %(status)s.")


class ConsolePoolNotFound(NotFound):
    message = _("Console pool %(pool_id)s could not be found.")


class ConsolePoolNotFoundForHostType(NotFound):
    message = _("Console pool of type %(console_type)s "
                "for compute host %(compute_host)s "
                "on proxy host %(host)s not found.")


class ConsoleNotFound(NotFound):
    message = _("Console %(console_id)s could not be found.")


class ConsoleNotFoundForInstance(ConsoleNotFound):
    message = _("Console for instance %(instance_id)s could not be found.")


class ConsoleNotFoundInPoolForInstance(ConsoleNotFound):
    message = _("Console for instance %(instance_id)s "
                "in pool %(pool_id)s could not be found.")


class NoInstanceTypesFound(NotFound):
    message = _("Zero instance types found.")


class InstanceTypeNotFound(NotFound):
    message = _("Instance type %(instance_type_id)s could not be found.")


class InstanceTypeNotFoundByName(InstanceTypeNotFound):
    message = _("Instance type with name %(instance_type_name)s "
                "could not be found.")


class FlavorNotFound(NotFound):
    message = _("Flavor %(flavor_id)s could not be found.")


class ZoneNotFound(NotFound):
    message = _("Zone %(zone_id)s could not be found.")


class SchedulerHostFilterDriverNotFound(NotFound):
    message = _("Scheduler Host Filter Driver %(driver_name)s could"
                " not be found.")


class InstanceMetadataNotFound(NotFound):
    message = _("Instance %(instance_id)s has no metadata with "
                "key %(metadata_key)s.")


class LDAPObjectNotFound(NotFound):
    message = _("LDAP object could not be found")


class LDAPUserNotFound(LDAPObjectNotFound):
    message = _("LDAP user %(user_id)s could not be found.")


class LDAPGroupNotFound(LDAPObjectNotFound):
    message = _("LDAP group %(group_id)s could not be found.")


class LDAPGroupMembershipNotFound(NotFound):
    message = _("LDAP user %(user_id)s is not a member of group %(group_id)s.")


class FileNotFound(NotFound):
    message = _("File %(file_path)s could not be found.")


class NoFilesFound(NotFound):
    message = _("Zero files could be found.")


class SwitchNotFoundForNetworkAdapter(NotFound):
    message = _("Virtual switch associated with the "
                "network adapter %(adapter)s not found.")


class NetworkAdapterNotFound(NotFound):
    message = _("Network adapter %(adapter)s could not be found.")


class ClassNotFound(NotFound):
    message = _("Class %(class_name)s could not be found")


class NotAllowed(NovaException):
    message = _("Action not allowed.")


class GlobalRoleNotAllowed(NotAllowed):
    message = _("Unable to use global role %(role_id)s")


#TODO(bcwaldon): EOL this exception!
class Duplicate(NovaException):
    pass


class KeyPairExists(Duplicate):
    message = _("Key pair %(key_name)s already exists.")


class UserExists(Duplicate):
    message = _("User %(user)s already exists.")


class LDAPUserExists(UserExists):
    message = _("LDAP user %(user)s already exists.")


class LDAPGroupExists(Duplicate):
    message = _("LDAP group %(group)s already exists.")


class LDAPMembershipExists(Duplicate):
    message = _("User %(uid)s is already a member of "
                "the group %(group_dn)s")


class ProjectExists(Duplicate):
    message = _("Project %(project)s already exists.")


class InstanceExists(Duplicate):
    message = _("Instance %(name)s already exists.")


class MigrationError(NovaException):
    message = _("Migration error") + ": %(reason)s"<|MERGE_RESOLUTION|>--- conflicted
+++ resolved
@@ -52,57 +52,11 @@
     def __init__(self, message='Unknown', code=None):
         self.msg = message
         self.code = code
-<<<<<<< HEAD
-        super(ApiError, self).__init__('%s: %s' % (code, message))
-
-
-class NotFound(Error):
-    pass
-
-
-class InstanceNotFound(NotFound):
-    def __init__(self, message, instance_id):
-        self.instance_id = instance_id
-        super(InstanceNotFound, self).__init__(message)
-
-
-class VolumeNotFound(NotFound):
-    def __init__(self, message, volume_id):
-        self.volume_id = volume_id
-        super(VolumeNotFound, self).__init__(message)
-
-
-class SnapshotNotFound(NotFound):
-    def __init__(self, message, snapshot_id):
-        self.snapshot_id = snapshot_id
-        super(SnapshotNotFound, self).__init__(message)
-
-
-class Duplicate(Error):
-    pass
-
-
-class NotAuthorized(Error):
-    pass
-
-
-class NotEmpty(Error):
-    pass
-
-
-class Invalid(Error):
-    pass
-
-
-class InvalidInputException(Error):
-    pass
-=======
         if code:
             outstr = '%s: %s' % (code, message)
         else:
             outstr = '%s' % message
         super(ApiError, self).__init__(outstr)
->>>>>>> 0576766c
 
 
 class BuildInProgress(Error):
@@ -313,6 +267,10 @@
     message = _("Volume not found for instance %(instance_id)s.")
 
 
+class SnapshotNotFound(NotFound):
+    message = _("Snapshot %(snapshot_id)s could not be found.")
+
+
 class ExportDeviceNotFoundForVolume(NotFound):
     message = _("No export device found for volume %(volume_id)s.")
 
