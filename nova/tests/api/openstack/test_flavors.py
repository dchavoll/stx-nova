--- conflicted
+++ resolved
@@ -46,7 +46,6 @@
         res = req.get_response(fakes.wsgi_app())
         self.assertEqual(res.status_int, 200)
 
-<<<<<<< HEAD
     def test_create_flavor(self):
         req = webob.Request.blank("/v1.0/flavors")
         req.method = "POST"
@@ -59,9 +58,5 @@
         res = req.get_response(fakes.wsgi_app())
         self.assertEqual(res.status_int, 200)
 
-if __name__ == '__main__':
-    unittest.main()
-=======
     def test_get_flavor_by_id(self):
-        pass
->>>>>>> 78bd53a4
+        pass