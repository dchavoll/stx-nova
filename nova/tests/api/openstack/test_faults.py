# vim: tabstop=4 shiftwidth=4 softtabstop=4

# Copyright 2010 OpenStack LLC.
# All Rights Reserved.
#
#    Licensed under the Apache License, Version 2.0 (the "License"); you may
#    not use this file except in compliance with the License. You may obtain
#    a copy of the License at
#
#         http://www.apache.org/licenses/LICENSE-2.0
#
#    Unless required by applicable law or agreed to in writing, software
#    distributed under the License is distributed on an "AS IS" BASIS, WITHOUT
#    WARRANTIES OR CONDITIONS OF ANY KIND, either express or implied. See the
#    License for the specific language governing permissions and limitations
#    under the License.

import json

import webob
import webob.dec
import webob.exc

from nova import test
from nova.api.openstack import common
from nova.api.openstack import faults


class TestFaults(test.TestCase):
    """Tests covering `nova.api.openstack.faults:Fault` class."""

    def _prepare_xml(self, xml_string):
        """Remove characters from string which hinder XML equality testing."""
        xml_string = xml_string.replace("  ", "")
        xml_string = xml_string.replace("\n", "")
        xml_string = xml_string.replace("\t", "")
        return xml_string

<<<<<<< HEAD
        first_three_words = resp.body.strip().split()[:3]
        self.assertEqual(first_three_words,
                         ['<badRequest',
                          'code="400"',
                          'xmlns="%s">' % common.XML_NS_V10])
        body_without_spaces = ''.join(resp.body.split())
        self.assertTrue('<message>scram</message>' in body_without_spaces)

    def test_retry_header(self):
        req = webob.Request.blank('/.xml')
        exc = webob.exc.HTTPRequestEntityTooLarge(explanation='sorry',
                                                  headers={'Retry-After': 4})
        f = faults.Fault(exc)
        resp = req.get_response(f)
        first_three_words = resp.body.strip().split()[:3]
        self.assertEqual(first_three_words,
                         ['<overLimit',
                          'code="413"',
                          'xmlns="%s">' % common.XML_NS_V10])
        body_sans_spaces = ''.join(resp.body.split())
        self.assertTrue('<message>sorry</message>' in body_sans_spaces)
        self.assertTrue('<retryAfter>4</retryAfter>' in body_sans_spaces)
        self.assertEqual(resp.headers['Retry-After'], 4)
=======
    def test_400_fault_xml(self):
        """Test fault serialized to XML via file-extension and/or header."""
        requests = [
            webob.Request.blank('/.xml'),
            webob.Request.blank('/', headers={"Accept": "application/xml"}),
        ]

        for request in requests:
            fault = faults.Fault(webob.exc.HTTPBadRequest(explanation='scram'))
            response = request.get_response(fault)

            expected = self._prepare_xml("""
                <badRequest code="400">
                    <message>scram</message>
                </badRequest>
            """)
            actual = self._prepare_xml(response.body)

            self.assertEqual(response.content_type, "application/xml")
            self.assertEqual(expected, actual)

    def test_400_fault_json(self):
        """Test fault serialized to JSON via file-extension and/or header."""
        requests = [
            webob.Request.blank('/.json'),
            webob.Request.blank('/', headers={"Accept": "application/json"}),
        ]

        for request in requests:
            fault = faults.Fault(webob.exc.HTTPBadRequest(explanation='scram'))
            response = request.get_response(fault)

            expected = {
                "badRequest": {
                    "message": "scram",
                    "code": 400,
                },
            }
            actual = json.loads(response.body)

            self.assertEqual(response.content_type, "application/json")
            self.assertEqual(expected, actual)

    def test_413_fault_xml(self):
        requests = [
            webob.Request.blank('/.xml'),
            webob.Request.blank('/', headers={"Accept": "application/xml"}),
        ]

        for request in requests:
            exc = webob.exc.HTTPRequestEntityTooLarge
            fault = faults.Fault(exc(explanation='sorry',
                        headers={'Retry-After': 4}))
            response = request.get_response(fault)

            expected = self._prepare_xml("""
                <overLimit code="413">
                    <message>sorry</message>
                    <retryAfter>4</retryAfter>
                </overLimit>
            """)
            actual = self._prepare_xml(response.body)

            self.assertEqual(expected, actual)
            self.assertEqual(response.content_type, "application/xml")
            self.assertEqual(response.headers['Retry-After'], 4)

    def test_413_fault_json(self):
        """Test fault serialized to JSON via file-extension and/or header."""
        requests = [
            webob.Request.blank('/.json'),
            webob.Request.blank('/', headers={"Accept": "application/json"}),
        ]

        for request in requests:
            exc = webob.exc.HTTPRequestEntityTooLarge
            fault = faults.Fault(exc(explanation='sorry',
                        headers={'Retry-After': 4}))
            response = request.get_response(fault)

            expected = {
                "overLimit": {
                    "message": "sorry",
                    "code": 413,
                    "retryAfter": 4,
                },
            }
            actual = json.loads(response.body)

            self.assertEqual(response.content_type, "application/json")
            self.assertEqual(expected, actual)
>>>>>>> 79915a79

    def test_raise(self):
        """Ensure the ability to raise `Fault`s in WSGI-ified methods."""
        @webob.dec.wsgify
        def raiser(req):
            raise faults.Fault(webob.exc.HTTPNotFound(explanation='whut?'))

        req = webob.Request.blank('/.xml')
        resp = req.get_response(raiser)
        self.assertEqual(resp.content_type, "application/xml")
        self.assertEqual(resp.status_int, 404)
        self.assertTrue('whut?' in resp.body)<|MERGE_RESOLUTION|>--- conflicted
+++ resolved
@@ -36,31 +36,6 @@
         xml_string = xml_string.replace("\t", "")
         return xml_string
 
-<<<<<<< HEAD
-        first_three_words = resp.body.strip().split()[:3]
-        self.assertEqual(first_three_words,
-                         ['<badRequest',
-                          'code="400"',
-                          'xmlns="%s">' % common.XML_NS_V10])
-        body_without_spaces = ''.join(resp.body.split())
-        self.assertTrue('<message>scram</message>' in body_without_spaces)
-
-    def test_retry_header(self):
-        req = webob.Request.blank('/.xml')
-        exc = webob.exc.HTTPRequestEntityTooLarge(explanation='sorry',
-                                                  headers={'Retry-After': 4})
-        f = faults.Fault(exc)
-        resp = req.get_response(f)
-        first_three_words = resp.body.strip().split()[:3]
-        self.assertEqual(first_three_words,
-                         ['<overLimit',
-                          'code="413"',
-                          'xmlns="%s">' % common.XML_NS_V10])
-        body_sans_spaces = ''.join(resp.body.split())
-        self.assertTrue('<message>sorry</message>' in body_sans_spaces)
-        self.assertTrue('<retryAfter>4</retryAfter>' in body_sans_spaces)
-        self.assertEqual(resp.headers['Retry-After'], 4)
-=======
     def test_400_fault_xml(self):
         """Test fault serialized to XML via file-extension and/or header."""
         requests = [
@@ -152,7 +127,6 @@
 
             self.assertEqual(response.content_type, "application/json")
             self.assertEqual(expected, actual)
->>>>>>> 79915a79
 
     def test_raise(self):
         """Ensure the ability to raise `Fault`s in WSGI-ified methods."""
