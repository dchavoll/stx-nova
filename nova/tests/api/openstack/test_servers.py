# vim: tabstop=4 shiftwidth=4 softtabstop=4

# Copyright 2010-2011 OpenStack LLC.
# All Rights Reserved.
#
#    Licensed under the Apache License, Version 2.0 (the "License"); you may
#    not use this file except in compliance with the License. You may obtain
#    a copy of the License at
#
#         http://www.apache.org/licenses/LICENSE-2.0
#
#    Unless required by applicable law or agreed to in writing, software
#    distributed under the License is distributed on an "AS IS" BASIS, WITHOUT
#    WARRANTIES OR CONDITIONS OF ANY KIND, either express or implied. See the
#    License for the specific language governing permissions and limitations
#    under the License.

import base64
import datetime
import json
import unittest
from xml.dom import minidom

import webob

from nova import context
from nova import db
from nova import exception
from nova import flags
from nova import test
from nova import utils
import nova.api.openstack
from nova.api.openstack import create_instance_helper
from nova.api.openstack import servers
from nova.api.openstack import wsgi
import nova.compute.api
from nova.compute import instance_types
from nova.compute import power_state
import nova.db.api
import nova.scheduler.api
from nova.db.sqlalchemy.models import Instance
from nova.db.sqlalchemy.models import InstanceMetadata
import nova.image.fake
import nova.rpc
from nova.tests.api.openstack import common
from nova.tests.api.openstack import fakes


FLAGS = flags.FLAGS
FLAGS.verbose = True


FAKE_UUID = 'aaaaaaaa-aaaa-aaaa-aaaa-aaaaaaaaaaaa'


def fake_gen_uuid():
    return FAKE_UUID


def return_server_by_id(context, id):
    return stub_instance(id)


def return_server_by_uuid(context, uuid):
    id = 1
    return stub_instance(id, uuid=uuid)


def return_virtual_interface_by_instance(interfaces):
    def _return_virtual_interface_by_instance(context, instance_id):
        return interfaces
    return _return_virtual_interface_by_instance


def return_virtual_interface_instance_nonexistant(interfaces):
    def _return_virtual_interface_by_instance(context, instance_id):
        raise exception.InstanceNotFound(instance_id=instance_id)
    return _return_virtual_interface_by_instance


def return_server_with_attributes(**kwargs):
    def _return_server(context, id):
        return stub_instance(id, **kwargs)
    return _return_server


def return_server_with_addresses(private, public):
    def _return_server(context, id):
        return stub_instance(id, private_address=private,
                             public_addresses=public)
    return _return_server


def return_server_with_power_state(power_state):
    def _return_server(context, id):
        return stub_instance(id, power_state=power_state)
    return _return_server


def return_server_with_uuid_and_power_state(power_state):
    def _return_server(context, id):
        return stub_instance(id, uuid=FAKE_UUID, power_state=power_state)
    return _return_server


def return_servers(context, *args, **kwargs):
    return [stub_instance(i, 'fake', 'fake') for i in xrange(5)]


def return_servers_by_reservation(context, reservation_id=""):
    return [stub_instance(i, reservation_id) for i in xrange(5)]


def return_servers_by_reservation_empty(context, reservation_id=""):
    return []


def return_servers_from_child_zones_empty(*args, **kwargs):
    return []


def return_servers_from_child_zones(*args, **kwargs):
    class Server(object):
        pass

    zones = []
    for zone in xrange(3):
        servers = []
        for server_id in xrange(5):
            server = Server()
            server._info = stub_instance(server_id, reservation_id="child")
            servers.append(server)

        zones.append(("Zone%d" % zone, servers))
    return zones


def return_security_group(context, instance_id, security_group_id):
    pass


def instance_update(context, instance_id, kwargs):
    return stub_instance(instance_id)


def instance_addresses(context, instance_id):
    return None


def stub_instance(id, user_id='fake', project_id='fake', private_address=None,
                  public_addresses=None, host=None, power_state=0,
                  reservation_id="", uuid=FAKE_UUID, image_ref="10",
                  flavor_id="1", interfaces=None):
    metadata = []
    metadata.append(InstanceMetadata(key='seq', value=id))

    if interfaces is None:
        interfaces = []

    inst_type = instance_types.get_instance_type_by_flavor_id(int(flavor_id))

    if public_addresses is None:
        public_addresses = list()

    if host is not None:
        host = str(host)

    # ReservationID isn't sent back, hack it in there.
    server_name = "server%s" % id
    if reservation_id != "":
        server_name = "reservation_%s" % (reservation_id, )

    instance = {
        "id": int(id),
        "created_at": datetime.datetime(2010, 10, 10, 12, 0, 0),
        "updated_at": datetime.datetime(2010, 11, 11, 11, 0, 0),
        "admin_pass": "",
        "user_id": user_id,
        "project_id": project_id,
        "image_ref": image_ref,
        "kernel_id": "",
        "ramdisk_id": "",
        "launch_index": 0,
        "key_name": "",
        "key_data": "",
        "state": power_state,
        "state_description": "",
        "memory_mb": 0,
        "vcpus": 0,
        "local_gb": 0,
        "hostname": "",
        "host": host,
        "instance_type": dict(inst_type),
        "user_data": "",
        "reservation_id": reservation_id,
        "mac_address": "",
        "scheduled_at": utils.utcnow(),
        "launched_at": utils.utcnow(),
        "terminated_at": utils.utcnow(),
        "availability_zone": "",
        "display_name": server_name,
        "display_description": "",
        "locked": False,
        "metadata": metadata,
        "uuid": uuid,
        "virtual_interfaces": interfaces}

    instance["fixed_ips"] = {
        "address": private_address,
        "floating_ips": [{"address":ip} for ip in public_addresses]}

    return instance


def fake_compute_api(cls, req, id):
    return True


def find_host(self, context, instance_id):
    return "nova"


class MockSetAdminPassword(object):
    def __init__(self):
        self.instance_id = None
        self.password = None

    def __call__(self, context, instance_id, password):
        self.instance_id = instance_id
        self.password = password


class ServersTest(test.TestCase):

    def setUp(self):
        self.maxDiff = None
        super(ServersTest, self).setUp()
        fakes.stub_out_networking(self.stubs)
        fakes.stub_out_rate_limiting(self.stubs)
        fakes.stub_out_key_pair_funcs(self.stubs)
        fakes.stub_out_image_service(self.stubs)
        self.stubs.Set(utils, 'gen_uuid', fake_gen_uuid)
        self.stubs.Set(nova.db.api, 'instance_get_all', return_servers)
        self.stubs.Set(nova.db.api, 'instance_get', return_server_by_id)
        self.stubs.Set(nova.db, 'instance_get_by_uuid',
                       return_server_by_uuid)
        self.stubs.Set(nova.db.api, 'instance_get_all_by_project',
                       return_servers)
        self.stubs.Set(nova.db.api, 'instance_add_security_group',
                       return_security_group)
        self.stubs.Set(nova.db.api, 'instance_update', instance_update)
        self.stubs.Set(nova.db.api, 'instance_get_fixed_addresses',
                       instance_addresses)
        self.stubs.Set(nova.db.api, 'instance_get_floating_address',
                       instance_addresses)
        self.stubs.Set(nova.compute.API, 'pause', fake_compute_api)
        self.stubs.Set(nova.compute.API, 'unpause', fake_compute_api)
        self.stubs.Set(nova.compute.API, 'suspend', fake_compute_api)
        self.stubs.Set(nova.compute.API, 'resume', fake_compute_api)
        self.stubs.Set(nova.compute.API, "get_diagnostics", fake_compute_api)
        self.stubs.Set(nova.compute.API, "get_actions", fake_compute_api)
<<<<<<< HEAD

        fakes.stub_out_glance(self.stubs)
        fakes.stub_out_compute_api_snapshot(self.stubs)
        service_class = 'nova.image.glance.GlanceImageService'
        self.service = utils.import_object(service_class)
        self.context = context.RequestContext(1, None)
        self.service.delete_all()
        self.sent_to_glance = {}
        fakes.stub_out_glance_add_image(self.stubs, self.sent_to_glance)

        self.allow_admin = FLAGS.allow_admin_api
=======
>>>>>>> bdcfaa5b

        self.webreq = common.webob_factory('/v1.0/servers')

    def test_get_server_by_id(self):
        req = webob.Request.blank('/v1.0/servers/1')
        res = req.get_response(fakes.wsgi_app())
        res_dict = json.loads(res.body)
        self.assertEqual(res_dict['server']['id'], 1)
        self.assertEqual(res_dict['server']['name'], 'server1')

    def test_get_server_by_uuid(self):
        """
        The steps involved with resolving a UUID are pretty complicated;
        here's what's happening in this scenario:

        1. Show is calling `routing_get`

        2. `routing_get` is wrapped by `reroute_compute` which does the work
           of resolving requests to child zones.

        3. `reroute_compute` looks up the UUID by hitting the stub
           (returns_server_by_uuid)

        4. Since the stub return that the record exists, `reroute_compute`
           considers the request to be 'zone local', so it replaces the UUID
           in the argument list with an integer ID and then calls the inner
           function ('get').

        5. The call to `get` hits the other stub 'returns_server_by_id` which
           has the UUID set to FAKE_UUID

        So, counterintuitively, we call `get` twice on the `show` command.
        """
        req = webob.Request.blank('/v1.0/servers/%s' % FAKE_UUID)
        res = req.get_response(fakes.wsgi_app())
        res_dict = json.loads(res.body)
        self.assertEqual(res_dict['server']['id'], 1)
        self.assertEqual(res_dict['server']['uuid'], FAKE_UUID)
        self.assertEqual(res_dict['server']['name'], 'server1')

    def test_get_server_by_id_v1_1(self):
        image_bookmark = "http://localhost/images/10"
        flavor_ref = "http://localhost/v1.1/flavors/1"
        flavor_id = "1"
        flavor_bookmark = "http://localhost/flavors/1"

        public_ip = '192.168.0.3'
        private_ip = '172.19.0.1'
        interfaces = [
            {
                'network': {'label': 'public'},
                'fixed_ips': [
                    {'address': public_ip},
                ],
            },
            {
                'network': {'label': 'private'},
                'fixed_ips': [
                    {'address': private_ip},
                ],
            },
        ]
        new_return_server = return_server_with_attributes(
            interfaces=interfaces)
        self.stubs.Set(nova.db.api, 'instance_get', new_return_server)

        req = webob.Request.blank('/v1.1/servers/1')
        res = req.get_response(fakes.wsgi_app())
        res_dict = json.loads(res.body)
        expected_server = {
            "server": {
                "id": 1,
                "uuid": FAKE_UUID,
                "updated": "2010-11-11T11:00:00Z",
                "created": "2010-10-10T12:00:00Z",
                "progress": 0,
                "name": "server1",
                "status": "BUILD",
                "hostId": '',
                "image": {
                    "id": "10",
                    "links": [
                        {
                            "rel": "bookmark",
                            "href": image_bookmark,
                        },
                    ],
                },
                "flavor": {
                    "id": "1",
                  "links": [
                                            {
                          "rel": "bookmark",
                          "href": flavor_bookmark,
                      },
                  ],
                },
                "addresses": {
                    "public": [
                        {
                            "version": 4,
                            "addr": public_ip,
                        },
                    ],
                    "private": [
                        {
                            "version": 4,
                            "addr": private_ip,
                        },
                    ],
                },
                "metadata": {
                    "seq": "1",
                },
                "links": [
                    {
                        "rel": "self",
                        #FIXME(wwolf) Do we want the links to be id or uuid?
                        "href": "http://localhost/v1.1/servers/1",
                    },
                    {
                        "rel": "bookmark",
                        "href": "http://localhost/servers/1",
                    },
                ],
            }
        }

        self.assertDictMatch(res_dict, expected_server)

    def test_get_server_by_id_v1_1_xml(self):
        image_bookmark = "http://localhost/images/10"
        flavor_ref = "http://localhost/v1.1/flavors/1"
        flavor_id = "1"
        flavor_bookmark = "http://localhost/flavors/1"
        server_href = "http://localhost/v1.1/servers/1"
        server_bookmark = "http://localhost/servers/1"

        public_ip = '192.168.0.3'
        private_ip = '172.19.0.1'
        interfaces = [
            {
                'network': {'label': 'public'},
                'fixed_ips': [
                    {'address': public_ip},
                ],
            },
            {
                'network': {'label': 'private'},
                'fixed_ips': [
                    {'address': private_ip},
                ],
            },
        ]
        new_return_server = return_server_with_attributes(
            interfaces=interfaces)
        self.stubs.Set(nova.db.api, 'instance_get', new_return_server)

        req = webob.Request.blank('/v1.1/servers/1')
        req.headers['Accept'] = 'application/xml'
        res = req.get_response(fakes.wsgi_app())
        actual = minidom.parseString(res.body.replace('  ', ''))
        expected_uuid = FAKE_UUID
        expected_updated = "2010-11-11T11:00:00Z"
        expected_created = "2010-10-10T12:00:00Z"
        expected = minidom.parseString("""
        <server id="1"
                uuid="%(expected_uuid)s"
                xmlns="http://docs.openstack.org/compute/api/v1.1"
                xmlns:atom="http://www.w3.org/2005/Atom"
                name="server1"
                updated="%(expected_updated)s"
                created="%(expected_created)s"
                hostId=""
                status="BUILD"
                progress="0">
            <atom:link href="%(server_href)s" rel="self"/>
            <atom:link href="%(server_bookmark)s" rel="bookmark"/>
            <image id="10">
                <atom:link rel="bookmark" href="%(image_bookmark)s"/>
            </image>
            <flavor id="1">
                <atom:link rel="bookmark" href="%(flavor_bookmark)s"/>
            </flavor>
            <metadata>
                <meta key="seq">
                    1
                </meta>
            </metadata>
            <addresses>
                <network id="public">
                    <ip version="4" addr="%(public_ip)s"/>
                </network>
                <network id="private">
                    <ip version="4" addr="%(private_ip)s"/>
                </network>
            </addresses>
        </server>
        """.replace("  ", "") % (locals()))

        self.assertEqual(expected.toxml(), actual.toxml())

    def test_get_server_with_active_status_by_id_v1_1(self):
        image_bookmark = "http://localhost/images/10"
        flavor_ref = "http://localhost/v1.1/flavors/1"
        flavor_id = "1"
        flavor_bookmark = "http://localhost/flavors/1"
        private_ip = "192.168.0.3"
        public_ip = "1.2.3.4"

        interfaces = [
            {
                'network': {'label': 'public'},
                'fixed_ips': [
                    {'address': public_ip},
                ],
            },
            {
                'network': {'label': 'private'},
                'fixed_ips': [
                    {'address': private_ip},
                ],
            },
        ]
        new_return_server = return_server_with_attributes(
            interfaces=interfaces, power_state=1)
        self.stubs.Set(nova.db.api, 'instance_get', new_return_server)

        req = webob.Request.blank('/v1.1/servers/1')
        res = req.get_response(fakes.wsgi_app())
        res_dict = json.loads(res.body)
        expected_server = {
            "server": {
                "id": 1,
                "uuid": FAKE_UUID,
                "updated": "2010-11-11T11:00:00Z",
                "created": "2010-10-10T12:00:00Z",
                "progress": 100,
                "name": "server1",
                "status": "ACTIVE",
                "hostId": '',
                "image": {
                    "id": "10",
                    "links": [
                        {
                            "rel": "bookmark",
                            "href": image_bookmark,
                        },
                    ],
                },
                "flavor": {
                    "id": "1",
                  "links": [
                      {
                          "rel": "bookmark",
                          "href": flavor_bookmark,
                      },
                  ],
                },
                "addresses": {
                    "public": [
                        {
                            "version": 4,
                            "addr": public_ip,
                        },
                    ],
                    "private": [
                        {
                            "version": 4,
                            "addr": private_ip,
                        },
                    ],
                },
                "metadata": {
                    "seq": "1",
                },
                "links": [
                    {
                        "rel": "self",
                        "href": "http://localhost/v1.1/servers/1",
                    },
                    {
                        "rel": "bookmark",
                        "href": "http://localhost/servers/1",
                    },
                ],
            }
        }

        self.assertDictMatch(res_dict, expected_server)

    def test_get_server_with_id_image_ref_by_id_v1_1(self):
        image_ref = "10"
        image_bookmark = "http://localhost/images/10"
        flavor_ref = "http://localhost/v1.1/flavors/1"
        flavor_id = "1"
        flavor_bookmark = "http://localhost/flavors/1"
        private_ip = "192.168.0.3"
        public_ip = "1.2.3.4"

        interfaces = [
            {
                'network': {'label': 'public'},
                'fixed_ips': [
                    {'address': public_ip},
                ],
            },
            {
                'network': {'label': 'private'},
                'fixed_ips': [
                    {'address': private_ip},
                ],
            },
        ]
        new_return_server = return_server_with_attributes(
            interfaces=interfaces, power_state=1, image_ref=image_ref,
            flavor_id=flavor_id)
        self.stubs.Set(nova.db.api, 'instance_get', new_return_server)

        req = webob.Request.blank('/v1.1/servers/1')
        res = req.get_response(fakes.wsgi_app())
        res_dict = json.loads(res.body)
        expected_server = {
            "server": {
                "id": 1,
                "uuid": FAKE_UUID,
                "updated": "2010-11-11T11:00:00Z",
                "created": "2010-10-10T12:00:00Z",
                "progress": 100,
                "name": "server1",
                "status": "ACTIVE",
                "hostId": '',
                "image": {
                    "id": "10",
                    "links": [
                        {
                            "rel": "bookmark",
                            "href": image_bookmark,
                        },
                    ],
                },
                "flavor": {
                    "id": "1",
                  "links": [
                      {
                          "rel": "bookmark",
                          "href": flavor_bookmark,
                      },
                  ],
                },
                "addresses": {
                    "public": [
                        {
                            "version": 4,
                            "addr": public_ip,
                        },
                    ],
                    "private": [
                        {
                            "version": 4,
                            "addr": private_ip,
                        },
                    ],
                },
                "metadata": {
                    "seq": "1",
                },
                "links": [
                    {
                        "rel": "self",
                        "href": "http://localhost/v1.1/servers/1",
                    },
                    {
                        "rel": "bookmark",
                        "href": "http://localhost/servers/1",
                    },
                ],
            }
        }

        self.assertDictMatch(res_dict, expected_server)

    def test_get_server_by_id_with_addresses_xml(self):
        private = "192.168.0.3"
        public = ["1.2.3.4"]
        new_return_server = return_server_with_addresses(private, public)
        self.stubs.Set(nova.db.api, 'instance_get', new_return_server)
        req = webob.Request.blank('/v1.0/servers/1')
        req.headers['Accept'] = 'application/xml'
        res = req.get_response(fakes.wsgi_app())
        dom = minidom.parseString(res.body)
        server = dom.childNodes[0]
        self.assertEquals(server.nodeName, 'server')
        self.assertEquals(server.getAttribute('id'), '1')
        self.assertEquals(server.getAttribute('name'), 'server1')
        (public,) = server.getElementsByTagName('public')
        (ip,) = public.getElementsByTagName('ip')
        self.assertEquals(ip.getAttribute('addr'), '1.2.3.4')
        (private,) = server.getElementsByTagName('private')
        (ip,) = private.getElementsByTagName('ip')
        self.assertEquals(ip.getAttribute('addr'),  '192.168.0.3')

    def test_get_server_by_id_with_addresses(self):
        private = "192.168.0.3"
        public = ["1.2.3.4"]
        new_return_server = return_server_with_addresses(private, public)
        self.stubs.Set(nova.db.api, 'instance_get', new_return_server)
        req = webob.Request.blank('/v1.0/servers/1')
        res = req.get_response(fakes.wsgi_app())
        res_dict = json.loads(res.body)
        self.assertEqual(res_dict['server']['id'], 1)
        self.assertEqual(res_dict['server']['name'], 'server1')
        addresses = res_dict['server']['addresses']
        self.assertEqual(len(addresses["public"]), len(public))
        self.assertEqual(addresses["public"][0], public[0])
        self.assertEqual(len(addresses["private"]), 1)
        self.assertEqual(addresses["private"][0], private)

    def test_get_server_addresses_v1_0(self):
        private = '192.168.0.3'
        public = ['1.2.3.4']
        new_return_server = return_server_with_addresses(private, public)
        self.stubs.Set(nova.db.api, 'instance_get', new_return_server)
        req = webob.Request.blank('/v1.0/servers/1/ips')
        res = req.get_response(fakes.wsgi_app())
        res_dict = json.loads(res.body)
        self.assertEqual(res_dict, {
            'addresses': {'public': public, 'private': [private]}})

    def test_get_server_addresses_xml_v1_0(self):
        private_expected = "192.168.0.3"
        public_expected = ["1.2.3.4"]
        new_return_server = return_server_with_addresses(private_expected,
                                                         public_expected)
        self.stubs.Set(nova.db.api, 'instance_get', new_return_server)
        req = webob.Request.blank('/v1.0/servers/1/ips')
        req.headers['Accept'] = 'application/xml'
        res = req.get_response(fakes.wsgi_app())
        dom = minidom.parseString(res.body)
        (addresses,) = dom.childNodes
        self.assertEquals(addresses.nodeName, 'addresses')
        (public,) = addresses.getElementsByTagName('public')
        (ip,) = public.getElementsByTagName('ip')
        self.assertEquals(ip.getAttribute('addr'), public_expected[0])
        (private,) = addresses.getElementsByTagName('private')
        (ip,) = private.getElementsByTagName('ip')
        self.assertEquals(ip.getAttribute('addr'), private_expected)

    def test_get_server_addresses_public_v1_0(self):
        private = "192.168.0.3"
        public = ["1.2.3.4"]
        new_return_server = return_server_with_addresses(private, public)
        self.stubs.Set(nova.db.api, 'instance_get', new_return_server)
        req = webob.Request.blank('/v1.0/servers/1/ips/public')
        res = req.get_response(fakes.wsgi_app())
        res_dict = json.loads(res.body)
        self.assertEqual(res_dict, {'public': public})

    def test_get_server_addresses_private_v1_0(self):
        private = "192.168.0.3"
        public = ["1.2.3.4"]
        new_return_server = return_server_with_addresses(private, public)
        self.stubs.Set(nova.db.api, 'instance_get', new_return_server)
        req = webob.Request.blank('/v1.0/servers/1/ips/private')
        res = req.get_response(fakes.wsgi_app())
        res_dict = json.loads(res.body)
        self.assertEqual(res_dict, {'private': [private]})

    def test_get_server_addresses_public_xml_v1_0(self):
        private = "192.168.0.3"
        public = ["1.2.3.4"]
        new_return_server = return_server_with_addresses(private, public)
        self.stubs.Set(nova.db.api, 'instance_get', new_return_server)
        req = webob.Request.blank('/v1.0/servers/1/ips/public')
        req.headers['Accept'] = 'application/xml'
        res = req.get_response(fakes.wsgi_app())
        dom = minidom.parseString(res.body)
        (public_node,) = dom.childNodes
        self.assertEquals(public_node.nodeName, 'public')
        (ip,) = public_node.getElementsByTagName('ip')
        self.assertEquals(ip.getAttribute('addr'), public[0])

    def test_get_server_addresses_private_xml_v1_0(self):
        private = "192.168.0.3"
        public = ["1.2.3.4"]
        new_return_server = return_server_with_addresses(private, public)
        self.stubs.Set(nova.db.api, 'instance_get', new_return_server)
        req = webob.Request.blank('/v1.0/servers/1/ips/private')
        req.headers['Accept'] = 'application/xml'
        res = req.get_response(fakes.wsgi_app())
        dom = minidom.parseString(res.body)
        (private_node,) = dom.childNodes
        self.assertEquals(private_node.nodeName, 'private')
        (ip,) = private_node.getElementsByTagName('ip')
        self.assertEquals(ip.getAttribute('addr'), private)

    def test_get_server_by_id_with_addresses_v1_1(self):
        FLAGS.use_ipv6 = True
        interfaces = [
            {
                'network': {'label': 'network_1'},
                'fixed_ips': [
                    {'address': '192.168.0.3'},
                    {'address': '192.168.0.4'},
                ],
            },
            {
                'network': {'label': 'network_2'},
                'fixed_ips': [
                    {'address': '172.19.0.1'},
                    {'address': '172.19.0.2'},
                ],
                'fixed_ipv6': '2001:4860::12',
            },
        ]
        new_return_server = return_server_with_attributes(
            interfaces=interfaces)
        self.stubs.Set(nova.db.api, 'instance_get', new_return_server)

        req = webob.Request.blank('/v1.1/servers/1')
        res = req.get_response(fakes.wsgi_app())

        res_dict = json.loads(res.body)
        self.assertEqual(res_dict['server']['id'], 1)
        self.assertEqual(res_dict['server']['name'], 'server1')
        addresses = res_dict['server']['addresses']
        expected = {
            'network_1': [
                {'addr': '192.168.0.3', 'version': 4},
                {'addr': '192.168.0.4', 'version': 4},
            ],
            'network_2': [
                {'addr': '172.19.0.1', 'version': 4},
                {'addr': '172.19.0.2', 'version': 4},
                {'addr': '2001:4860::12', 'version': 6},
            ],
        }

        self.assertEqual(addresses, expected)

    def test_get_server_by_id_with_addresses_v1_1_ipv6_disabled(self):
        FLAGS.use_ipv6 = False
        interfaces = [
            {
                'network': {'label': 'network_1'},
                'fixed_ips': [
                    {'address': '192.168.0.3'},
                    {'address': '192.168.0.4'},
                ],
            },
            {
                'network': {'label': 'network_2'},
                'fixed_ips': [
                    {'address': '172.19.0.1'},
                    {'address': '172.19.0.2'},
                ],
                'fixed_ipv6': '2001:4860::12',
            },
        ]
        new_return_server = return_server_with_attributes(
            interfaces=interfaces)
        self.stubs.Set(nova.db.api, 'instance_get', new_return_server)

        req = webob.Request.blank('/v1.1/servers/1')
        res = req.get_response(fakes.wsgi_app())

        res_dict = json.loads(res.body)
        self.assertEqual(res_dict['server']['id'], 1)
        self.assertEqual(res_dict['server']['name'], 'server1')
        addresses = res_dict['server']['addresses']
        expected = {
            'network_1': [
                {'addr': '192.168.0.3', 'version': 4},
                {'addr': '192.168.0.4', 'version': 4},
            ],
            'network_2': [
                {'addr': '172.19.0.1', 'version': 4},
                {'addr': '172.19.0.2', 'version': 4},
            ],
        }

        self.assertEqual(addresses, expected)

    def test_get_server_addresses_v1_1(self):
        FLAGS.use_ipv6 = True
        interfaces = [
            {
                'network': {'label': 'network_1'},
                'fixed_ips': [
                    {'address': '192.168.0.3'},
                    {'address': '192.168.0.4'},
                ],
            },
            {
                'network': {'label': 'network_2'},
                'fixed_ips': [
                    {
                        'address': '172.19.0.1',
                        'floating_ips': [
                            {'address': '1.2.3.4'},
                        ],
                    },
                    {'address': '172.19.0.2'},
                ],
                'fixed_ipv6': '2001:4860::12',
            },
        ]

        _return_vifs = return_virtual_interface_by_instance(interfaces)
        self.stubs.Set(nova.db.api,
                       'virtual_interface_get_by_instance',
                       _return_vifs)

        req = webob.Request.blank('/v1.1/servers/1/ips')
        res = req.get_response(fakes.wsgi_app())
        res_dict = json.loads(res.body)

        expected = {
            'addresses': {
                'network_1': [
                    {'version': 4, 'addr': '192.168.0.3'},
                    {'version': 4, 'addr': '192.168.0.4'},
                ],
                'network_2': [
                    {'version': 4, 'addr': '172.19.0.1'},
                    {'version': 4, 'addr': '1.2.3.4'},
                    {'version': 4, 'addr': '172.19.0.2'},
                    {'version': 6, 'addr': '2001:4860::12'},
                ],
            },
        }

        self.assertEqual(res_dict, expected)

    def test_get_server_addresses_single_network_v1_1(self):
        FLAGS.use_ipv6 = True
        interfaces = [
            {
                'network': {'label': 'network_1'},
                'fixed_ips': [
                    {'address': '192.168.0.3'},
                    {'address': '192.168.0.4'},
                ],
            },
            {
                'network': {'label': 'network_2'},
                'fixed_ips': [
                    {
                        'address': '172.19.0.1',
                        'floating_ips': [
                            {'address': '1.2.3.4'},
                        ],
                    },
                    {'address': '172.19.0.2'},
                ],
                'fixed_ipv6': '2001:4860::12',
            },
        ]
        _return_vifs = return_virtual_interface_by_instance(interfaces)
        self.stubs.Set(nova.db.api,
                       'virtual_interface_get_by_instance',
                       _return_vifs)

        req = webob.Request.blank('/v1.1/servers/1/ips/network_2')
        res = req.get_response(fakes.wsgi_app())
        self.assertEqual(res.status_int, 200)
        res_dict = json.loads(res.body)
        expected = {
            'network_2': [
                {'version': 4, 'addr': '172.19.0.1'},
                {'version': 4, 'addr': '1.2.3.4'},
                {'version': 4, 'addr': '172.19.0.2'},
                {'version': 6, 'addr': '2001:4860::12'},
            ],
        }
        self.assertEqual(res_dict, expected)

    def test_get_server_addresses_nonexistant_network_v1_1(self):
        _return_vifs = return_virtual_interface_by_instance([])
        self.stubs.Set(nova.db.api,
                       'virtual_interface_get_by_instance',
                       _return_vifs)

        req = webob.Request.blank('/v1.1/servers/1/ips/network_0')
        res = req.get_response(fakes.wsgi_app())
        self.assertEqual(res.status_int, 404)

    def test_get_server_addresses_nonexistant_server_v1_1(self):
        _return_vifs = return_virtual_interface_instance_nonexistant([])
        self.stubs.Set(nova.db.api,
                       'virtual_interface_get_by_instance',
                       _return_vifs)

        req = webob.Request.blank('/v1.1/servers/600/ips')
        res = req.get_response(fakes.wsgi_app())
        self.assertEqual(res.status_int, 404)

    def test_get_server_list(self):
        req = webob.Request.blank('/v1.0/servers')
        res = req.get_response(fakes.wsgi_app())
        res_dict = json.loads(res.body)

        self.assertEqual(len(res_dict['servers']), 5)
        i = 0
        for s in res_dict['servers']:
            self.assertEqual(s['id'], i)
            self.assertEqual(s['name'], 'server%d' % i)
            self.assertEqual(s.get('imageId', None), None)
            i += 1

    def test_get_server_list_with_reservation_id(self):
        self.stubs.Set(nova.db.api, 'instance_get_all_by_reservation',
                       return_servers_by_reservation)
        self.stubs.Set(nova.scheduler.api, 'call_zone_method',
                       return_servers_from_child_zones)
        req = webob.Request.blank('/v1.0/servers?reservation_id=foo')
        res = req.get_response(fakes.wsgi_app())
        res_dict = json.loads(res.body)

        i = 0
        for s in res_dict['servers']:
            if '_is_precooked' in s:
                self.assertEqual(s.get('reservation_id'), 'child')
            else:
                self.assertEqual(s.get('name'), 'server%d' % i)
                i += 1

    def test_get_server_list_with_reservation_id_empty(self):
        self.stubs.Set(nova.db.api, 'instance_get_all_by_reservation',
                       return_servers_by_reservation_empty)
        self.stubs.Set(nova.scheduler.api, 'call_zone_method',
                       return_servers_from_child_zones_empty)
        req = webob.Request.blank('/v1.0/servers/detail?reservation_id=foo')
        res = req.get_response(fakes.wsgi_app())
        res_dict = json.loads(res.body)

        i = 0
        for s in res_dict['servers']:
            if '_is_precooked' in s:
                self.assertEqual(s.get('reservation_id'), 'child')
            else:
                self.assertEqual(s.get('name'), 'server%d' % i)
                i += 1

    def test_get_server_list_with_reservation_id_details(self):
        self.stubs.Set(nova.db.api, 'instance_get_all_by_reservation',
                       return_servers_by_reservation)
        self.stubs.Set(nova.scheduler.api, 'call_zone_method',
                       return_servers_from_child_zones)
        req = webob.Request.blank('/v1.0/servers/detail?reservation_id=foo')
        res = req.get_response(fakes.wsgi_app())
        res_dict = json.loads(res.body)

        i = 0
        for s in res_dict['servers']:
            if '_is_precooked' in s:
                self.assertEqual(s.get('reservation_id'), 'child')
            else:
                self.assertEqual(s.get('name'), 'server%d' % i)
                i += 1

    def test_get_server_list_v1_1(self):
        req = webob.Request.blank('/v1.1/servers')
        res = req.get_response(fakes.wsgi_app())
        res_dict = json.loads(res.body)

        self.assertEqual(len(res_dict['servers']), 5)
        for i, s in enumerate(res_dict['servers']):
            self.assertEqual(s['id'], i)
            self.assertEqual(s['name'], 'server%d' % i)
            self.assertEqual(s.get('image', None), None)

            expected_links = [
                {
                    "rel": "self",
                    "href": "http://localhost/v1.1/servers/%s" % s['id'],
                },
                {
                    "rel": "bookmark",
                    "href": "http://localhost/servers/%s" % s['id'],
                },
            ]

            self.assertEqual(s['links'], expected_links)

    def test_get_servers_with_limit(self):
        req = webob.Request.blank('/v1.0/servers?limit=3')
        res = req.get_response(fakes.wsgi_app())
        servers = json.loads(res.body)['servers']
        self.assertEqual([s['id'] for s in servers], [0, 1, 2])

        req = webob.Request.blank('/v1.0/servers?limit=aaa')
        res = req.get_response(fakes.wsgi_app())
        self.assertEqual(res.status_int, 400)
        self.assertTrue('limit' in res.body)

    def test_get_servers_with_offset(self):
        req = webob.Request.blank('/v1.0/servers?offset=2')
        res = req.get_response(fakes.wsgi_app())
        servers = json.loads(res.body)['servers']
        self.assertEqual([s['id'] for s in servers], [2, 3, 4])

        req = webob.Request.blank('/v1.0/servers?offset=aaa')
        res = req.get_response(fakes.wsgi_app())
        self.assertEqual(res.status_int, 400)
        self.assertTrue('offset' in res.body)

    def test_get_servers_with_limit_and_offset(self):
        req = webob.Request.blank('/v1.0/servers?limit=2&offset=1')
        res = req.get_response(fakes.wsgi_app())
        servers = json.loads(res.body)['servers']
        self.assertEqual([s['id'] for s in servers], [1, 2])

    def test_get_servers_with_bad_limit(self):
        req = webob.Request.blank('/v1.0/servers?limit=asdf&offset=1')
        res = req.get_response(fakes.wsgi_app())
        self.assertEqual(res.status_int, 400)
        self.assertTrue(res.body.find('limit param') > -1)

    def test_get_servers_with_bad_offset(self):
        req = webob.Request.blank('/v1.0/servers?limit=2&offset=asdf')
        res = req.get_response(fakes.wsgi_app())
        self.assertEqual(res.status_int, 400)
        self.assertTrue(res.body.find('offset param') > -1)

    def test_get_servers_with_marker(self):
        req = webob.Request.blank('/v1.1/servers?marker=2')
        res = req.get_response(fakes.wsgi_app())
        servers = json.loads(res.body)['servers']
        self.assertEqual([s['name'] for s in servers], ["server3", "server4"])

    def test_get_servers_with_limit_and_marker(self):
        req = webob.Request.blank('/v1.1/servers?limit=2&marker=1')
        res = req.get_response(fakes.wsgi_app())
        servers = json.loads(res.body)['servers']
        self.assertEqual([s['name'] for s in servers], ['server2', 'server3'])

    def test_get_servers_with_bad_marker(self):
        req = webob.Request.blank('/v1.1/servers?limit=2&marker=asdf')
        res = req.get_response(fakes.wsgi_app())
        self.assertEqual(res.status_int, 400)
        self.assertTrue(res.body.find('marker param') > -1)

    def _setup_for_create_instance(self):
        """Shared implementation for tests below that create instance"""
        def instance_create(context, inst):
            inst_type = instance_types.get_instance_type_by_flavor_id(3)
            image_ref = 'http://localhost/images/2'
            return {'id': 1,
                    'display_name': 'server_test',
                    'uuid': FAKE_UUID,
                    'instance_type': dict(inst_type),
                    'image_ref': image_ref,
                    "created_at": datetime.datetime(2010, 10, 10, 12, 0, 0),
                    "updated_at": datetime.datetime(2010, 11, 11, 11, 0, 0),
                   }

        def server_update(context, id, params):
            return instance_create(context, id)

        def fake_method(*args, **kwargs):
            pass

        def project_get_networks(context, user_id):
            return dict(id='1', host='localhost')

        def queue_get_for(context, *args):
            return 'network_topic'

        def kernel_ramdisk_mapping(*args, **kwargs):
            return (1, 1)

        def image_id_from_hash(*args, **kwargs):
            return 2

        self.stubs.Set(nova.db.api, 'project_get_networks',
                       project_get_networks)
        self.stubs.Set(nova.db.api, 'instance_create', instance_create)
        self.stubs.Set(nova.rpc, 'cast', fake_method)
        self.stubs.Set(nova.rpc, 'call', fake_method)
        self.stubs.Set(nova.db.api, 'instance_update',
            server_update)
        self.stubs.Set(nova.db.api, 'queue_get_for', queue_get_for)
        self.stubs.Set(nova.network.manager.VlanManager, 'allocate_fixed_ip',
            fake_method)
        self.stubs.Set(
            nova.api.openstack.create_instance_helper.CreateInstanceHelper,
            "_get_kernel_ramdisk_from_image", kernel_ramdisk_mapping)
        self.stubs.Set(nova.compute.api.API, "_find_host", find_host)

    def _test_create_instance_helper(self):
        self._setup_for_create_instance()

        body = dict(server=dict(
            name='server_test', imageId=3, flavorId=2,
            metadata={'hello': 'world', 'open': 'stack'},
            personality={}))
        req = webob.Request.blank('/v1.0/servers')
        req.method = 'POST'
        req.body = json.dumps(body)
        req.headers["content-type"] = "application/json"

        res = req.get_response(fakes.wsgi_app())

        self.assertEqual(res.status_int, 200)
        server = json.loads(res.body)['server']
        self.assertEqual(16, len(server['adminPass']))
        self.assertEqual('server_test', server['name'])
        self.assertEqual(1, server['id'])
        self.assertEqual(2, server['flavorId'])
        self.assertEqual(3, server['imageId'])
        self.assertEqual(FAKE_UUID, server['uuid'])

    def test_create_instance(self):
        self._test_create_instance_helper()

    def test_create_instance_has_uuid(self):
        """Tests at the db-layer instead of API layer since that's where the
           UUID is generated
        """
        ctxt = context.RequestContext(1, 1)
        values = {}
        instance = nova.db.api.instance_create(ctxt, values)
        expected = FAKE_UUID
        self.assertEqual(instance['uuid'], expected)

    def test_create_instance_via_zones(self):
        """Server generated ReservationID"""
        self._setup_for_create_instance()
        self.flags(allow_admin_api=True)

        body = dict(server=dict(
            name='server_test', imageId=3, flavorId=2,
            metadata={'hello': 'world', 'open': 'stack'},
            personality={}))
        req = webob.Request.blank('/v1.0/zones/boot')
        req.method = 'POST'
        req.body = json.dumps(body)
        req.headers["content-type"] = "application/json"

        res = req.get_response(fakes.wsgi_app())

        reservation_id = json.loads(res.body)['reservation_id']
        self.assertEqual(res.status_int, 200)
        self.assertNotEqual(reservation_id, "")
        self.assertNotEqual(reservation_id, None)
        self.assertTrue(len(reservation_id) > 1)

    def test_create_instance_via_zones_with_resid(self):
        """User supplied ReservationID"""
        self._setup_for_create_instance()
        self.flags(allow_admin_api=True)

        body = dict(server=dict(
            name='server_test', imageId=3, flavorId=2,
            metadata={'hello': 'world', 'open': 'stack'},
            personality={}, reservation_id='myresid'))
        req = webob.Request.blank('/v1.0/zones/boot')
        req.method = 'POST'
        req.body = json.dumps(body)
        req.headers["content-type"] = "application/json"

        res = req.get_response(fakes.wsgi_app())

        reservation_id = json.loads(res.body)['reservation_id']
        self.assertEqual(res.status_int, 200)
        self.assertEqual(reservation_id, "myresid")

    def test_create_instance_no_key_pair(self):
        fakes.stub_out_key_pair_funcs(self.stubs, have_key_pair=False)
        self._test_create_instance_helper()

    def test_create_instance_no_name(self):
        self._setup_for_create_instance()

        body = {
            'server': {
                'imageId': 3,
                'flavorId': 1,
                'metadata': {
                    'hello': 'world',
                    'open': 'stack',
                },
                'personality': {},
            },
        }

        req = webob.Request.blank('/v1.0/servers')
        req.method = 'POST'
        req.body = json.dumps(body)
        req.headers["content-type"] = "application/json"
        res = req.get_response(fakes.wsgi_app())
        self.assertEqual(res.status_int, 400)

    def test_create_instance_nonstring_name(self):
        self._setup_for_create_instance()

        body = {
            'server': {
                'name': 12,
                'imageId': 3,
                'flavorId': 1,
                'metadata': {
                    'hello': 'world',
                    'open': 'stack',
                },
                'personality': {},
            },
        }

        req = webob.Request.blank('/v1.0/servers')
        req.method = 'POST'
        req.body = json.dumps(body)
        req.headers["content-type"] = "application/json"
        res = req.get_response(fakes.wsgi_app())
        self.assertEqual(res.status_int, 400)

    def test_create_instance_no_server_entity(self):
        self._setup_for_create_instance()

        body = {}

        req = webob.Request.blank('/v1.0/servers')
        req.method = 'POST'
        req.body = json.dumps(body)
        req.headers["content-type"] = "application/json"
        res = req.get_response(fakes.wsgi_app())
        self.assertEqual(res.status_int, 422)

    def test_create_instance_whitespace_name(self):
        self._setup_for_create_instance()

        body = {
            'server': {
                'name': '    ',
                'imageId': 3,
                'flavorId': 1,
                'metadata': {
                    'hello': 'world',
                    'open': 'stack',
                },
                'personality': {},
            },
        }

        req = webob.Request.blank('/v1.0/servers')
        req.method = 'POST'
        req.body = json.dumps(body)
        req.headers["content-type"] = "application/json"
        res = req.get_response(fakes.wsgi_app())
        self.assertEqual(res.status_int, 400)

    def test_create_instance_v1_1(self):
        self._setup_for_create_instance()

        image_href = 'http://localhost/images/2'
        flavor_ref = 'http://localhost/flavors/3'
        expected_flavor = {
            "id": "3",
            "links": [
                {
                    "rel": "bookmark",
                    "href": 'http://localhost/flavors/3',
                },
            ],
        }
        expected_image = {
            "id": "2",
            "links": [
                {
                    "rel": "bookmark",
                    "href": 'http://localhost/images/2',
                },
            ],
        }
        body = {
            'server': {
                'name': 'server_test',
                'imageRef': image_href,
                'flavorRef': flavor_ref,
                'metadata': {
                    'hello': 'world',
                    'open': 'stack',
                },
                'personality': [
                    {
                        "path": "/etc/banner.txt",
                        "contents": "MQ==",
                    },
                ],
            },
        }

        req = webob.Request.blank('/v1.1/servers')
        req.method = 'POST'
        req.body = json.dumps(body)
        req.headers["content-type"] = "application/json"

        res = req.get_response(fakes.wsgi_app())

        self.assertEqual(res.status_int, 200)
        server = json.loads(res.body)['server']
        self.assertEqual(16, len(server['adminPass']))
        self.assertEqual(1, server['id'])
        self.assertEqual(0, server['progress'])
        self.assertEqual('server_test', server['name'])
        self.assertEqual(expected_flavor, server['flavor'])
        self.assertEqual(expected_image, server['image'])

    def test_create_instance_v1_1_invalid_flavor_href(self):
        self._setup_for_create_instance()

        image_href = 'http://localhost/v1.1/images/2'
        flavor_ref = 'http://localhost/v1.1/flavors/asdf'
        body = dict(server=dict(
            name='server_test', imageRef=image_href, flavorRef=flavor_ref,
            metadata={'hello': 'world', 'open': 'stack'},
            personality={}))
        req = webob.Request.blank('/v1.1/servers')
        req.method = 'POST'
        req.body = json.dumps(body)
        req.headers["content-type"] = "application/json"
        res = req.get_response(fakes.wsgi_app())
        self.assertEqual(res.status_int, 400)

    def test_create_instance_v1_1_bad_flavor_href(self):
        self._setup_for_create_instance()

        image_href = 'http://localhost/v1.1/images/2'
        flavor_ref = 'http://localhost/v1.1/flavors/17'
        body = dict(server=dict(
            name='server_test', imageRef=image_href, flavorRef=flavor_ref,
            metadata={'hello': 'world', 'open': 'stack'},
            personality={}))
        req = webob.Request.blank('/v1.1/servers')
        req.method = 'POST'
        req.body = json.dumps(body)
        req.headers["content-type"] = "application/json"
        res = req.get_response(fakes.wsgi_app())
        self.assertEqual(res.status_int, 400)

    def test_create_instance_v1_1_bad_href(self):
        self._setup_for_create_instance()

        image_href = 'http://localhost/v1.1/images/asdf'
        flavor_ref = 'http://localhost/v1.1/flavors/3'
        body = dict(server=dict(
            name='server_test', imageRef=image_href, flavorRef=flavor_ref,
            metadata={'hello': 'world', 'open': 'stack'},
            personality={}))
        req = webob.Request.blank('/v1.1/servers')
        req.method = 'POST'
        req.body = json.dumps(body)
        req.headers["content-type"] = "application/json"
        res = req.get_response(fakes.wsgi_app())
        self.assertEqual(res.status_int, 400)

    def test_create_instance_v1_1_local_href(self):
        self._setup_for_create_instance()

        image_id = "2"
        flavor_ref = 'http://localhost/v1.1/flavors/3'
        expected_flavor = {
            "id": "3",
            "links": [
                {
                    "rel": "bookmark",
                    "href": 'http://localhost/flavors/3',
                },
            ],
        }
        expected_image = {
            "id": "2",
            "links": [
                {
                    "rel": "bookmark",
                    "href": 'http://localhost/images/2',
                },
            ],
        }
        body = {
            'server': {
                'name': 'server_test',
                'imageRef': image_id,
                'flavorRef': flavor_ref,
            },
        }

        req = webob.Request.blank('/v1.1/servers')
        req.method = 'POST'
        req.body = json.dumps(body)
        req.headers["content-type"] = "application/json"

        res = req.get_response(fakes.wsgi_app())

        self.assertEqual(res.status_int, 200)
        server = json.loads(res.body)['server']
        self.assertEqual(expected_flavor, server['flavor'])
        self.assertEqual(expected_image, server['image'])

    def test_create_instance_with_admin_pass_v1_0(self):
        self._setup_for_create_instance()

        body = {
            'server': {
                'name': 'test-server-create',
                'imageId': 3,
                'flavorId': 1,
                'adminPass': 'testpass',
            },
        }

        req = webob.Request.blank('/v1.0/servers')
        req.method = 'POST'
        req.body = json.dumps(body)
        req.headers['content-type'] = "application/json"
        res = req.get_response(fakes.wsgi_app())
        res = json.loads(res.body)
        self.assertNotEqual(res['server']['adminPass'],
                            body['server']['adminPass'])

    def test_create_instance_v1_1_admin_pass(self):
        self._setup_for_create_instance()

        image_href = 'http://localhost/v1.1/images/2'
        flavor_ref = 'http://localhost/v1.1/flavors/3'
        body = {
            'server': {
                'name': 'server_test',
                'imageRef': 3,
                'flavorRef': 3,
                'adminPass': 'testpass',
            },
        }

        req = webob.Request.blank('/v1.1/servers')
        req.method = 'POST'
        req.body = json.dumps(body)
        req.headers['content-type'] = "application/json"
        res = req.get_response(fakes.wsgi_app())
        self.assertEqual(res.status_int, 200)
        server = json.loads(res.body)['server']
        self.assertEqual(server['adminPass'], body['server']['adminPass'])

    def test_create_instance_v1_1_admin_pass_empty(self):
        self._setup_for_create_instance()

        body = {
            'server': {
                'name': 'server_test',
                'imageRef': 3,
                'flavorRef': 3,
                'adminPass': '',
            },
        }

        req = webob.Request.blank('/v1.1/servers')
        req.method = 'POST'
        req.body = json.dumps(body)
        req.headers['content-type'] = "application/json"
        res = req.get_response(fakes.wsgi_app())
        self.assertEqual(res.status_int, 400)

    def test_update_server_no_body(self):
        req = webob.Request.blank('/v1.0/servers/1')
        req.method = 'PUT'
        res = req.get_response(fakes.wsgi_app())
        self.assertEqual(res.status_int, 400)

    def test_update_nonstring_name(self):
        """ Confirm that update is filtering params """
        inst_dict = dict(name=12, adminPass='bacon')
        self.body = json.dumps(dict(server=inst_dict))

        req = webob.Request.blank('/v1.0/servers/1')
        req.method = 'PUT'
        req.content_type = "application/json"
        req.body = self.body
        res = req.get_response(fakes.wsgi_app())
        self.assertEqual(res.status_int, 400)

    def test_update_whitespace_name(self):
        """ Confirm that update is filtering params """
        inst_dict = dict(name='   ', adminPass='bacon')
        self.body = json.dumps(dict(server=inst_dict))

        req = webob.Request.blank('/v1.0/servers/1')
        req.method = 'PUT'
        req.content_type = "application/json"
        req.body = self.body
        res = req.get_response(fakes.wsgi_app())
        self.assertEqual(res.status_int, 400)

    def test_update_null_name(self):
        """ Confirm that update is filtering params """
        inst_dict = dict(name='', adminPass='bacon')
        self.body = json.dumps(dict(server=inst_dict))

        req = webob.Request.blank('/v1.0/servers/1')
        req.method = 'PUT'
        req.content_type = "application/json"
        req.body = self.body
        res = req.get_response(fakes.wsgi_app())
        self.assertEqual(res.status_int, 400)

    def test_update_server_v1_0(self):
        inst_dict = dict(name='server_test', adminPass='bacon')
        self.body = json.dumps(dict(server=inst_dict))

        def server_update(context, id, params):
            filtered_dict = dict(display_name='server_test')
            self.assertEqual(params, filtered_dict)
            return filtered_dict

        self.stubs.Set(nova.db.api, 'instance_update',
            server_update)
        self.stubs.Set(nova.compute.api.API, "_find_host", find_host)
        mock_method = MockSetAdminPassword()
        self.stubs.Set(nova.compute.api.API, 'set_admin_password', mock_method)

        req = webob.Request.blank('/v1.0/servers/1')
        req.method = 'PUT'
        req.content_type = "application/json"
        req.body = self.body
        res = req.get_response(fakes.wsgi_app())
        self.assertEqual(res.status_int, 204)
        self.assertEqual(mock_method.instance_id, '1')
        self.assertEqual(mock_method.password, 'bacon')

    def test_update_server_no_body_v1_1(self):
        req = webob.Request.blank('/v1.0/servers/1')
        req.method = 'PUT'
        res = req.get_response(fakes.wsgi_app())
        self.assertEqual(res.status_int, 400)

    def test_update_server_name_v1_1(self):
        req = webob.Request.blank('/v1.1/servers/1')
        req.method = 'PUT'
        req.content_type = 'application/json'
        req.body = json.dumps({'server': {'name': 'new-name'}})
        res = req.get_response(fakes.wsgi_app())
        self.assertEqual(res.status_int, 204)
        self.assertEqual(res.body, '')

    def test_update_server_adminPass_ignored_v1_1(self):
        inst_dict = dict(name='server_test', adminPass='bacon')
        self.body = json.dumps(dict(server=inst_dict))

        def server_update(context, id, params):
            filtered_dict = dict(display_name='server_test')
            self.assertEqual(params, filtered_dict)
            return filtered_dict

        self.stubs.Set(nova.db.api, 'instance_update',
            server_update)

        req = webob.Request.blank('/v1.1/servers/1')
        req.method = 'PUT'
        req.content_type = "application/json"
        req.body = self.body
        res = req.get_response(fakes.wsgi_app())
        self.assertEqual(res.status_int, 204)
        self.assertEqual(res.body, '')

    def test_create_backup_schedules(self):
        req = webob.Request.blank('/v1.0/servers/1/backup_schedule')
        req.method = 'POST'
        res = req.get_response(fakes.wsgi_app())
        self.assertEqual(res.status_int, 501)

    def test_delete_backup_schedules(self):
        req = webob.Request.blank('/v1.0/servers/1/backup_schedule/1')
        req.method = 'DELETE'
        res = req.get_response(fakes.wsgi_app())
        self.assertEqual(res.status_int, 501)

    def test_get_server_backup_schedules(self):
        req = webob.Request.blank('/v1.0/servers/1/backup_schedule')
        res = req.get_response(fakes.wsgi_app())
        self.assertEqual(res.status_int, 501)

    def test_get_server_backup_schedule(self):
        req = webob.Request.blank('/v1.0/servers/1/backup_schedule/1')
        res = req.get_response(fakes.wsgi_app())
        self.assertEqual(res.status_int, 501)

    def test_server_backup_schedule_deprecated_v1_1(self):
        req = webob.Request.blank('/v1.1/servers/1/backup_schedule')
        res = req.get_response(fakes.wsgi_app())
        self.assertEqual(res.status_int, 404)

    def test_get_all_server_details_xml_v1_0(self):
        req = webob.Request.blank('/v1.0/servers/detail')
        req.headers['Accept'] = 'application/xml'
        res = req.get_response(fakes.wsgi_app())
        dom = minidom.parseString(res.body)
        for i, server in enumerate(dom.getElementsByTagName('server')):
            self.assertEqual(server.getAttribute('id'), str(i))
            self.assertEqual(server.getAttribute('hostId'), '')
            self.assertEqual(server.getAttribute('name'), 'server%d' % i)
            self.assertEqual(server.getAttribute('imageId'), '10')
            self.assertEqual(server.getAttribute('status'), 'BUILD')
            (meta,) = server.getElementsByTagName('meta')
            self.assertEqual(meta.getAttribute('key'), 'seq')
            self.assertEqual(meta.firstChild.data.strip(), str(i))

    def test_get_all_server_details_v1_0(self):
        req = webob.Request.blank('/v1.0/servers/detail')
        res = req.get_response(fakes.wsgi_app())
        res_dict = json.loads(res.body)

        for i, s in enumerate(res_dict['servers']):
            self.assertEqual(s['id'], i)
            self.assertEqual(s['hostId'], '')
            self.assertEqual(s['name'], 'server%d' % i)
            self.assertEqual(s['imageId'], 10)
            self.assertEqual(s['flavorId'], 1)
            self.assertEqual(s['status'], 'BUILD')
            self.assertEqual(s['metadata']['seq'], str(i))

    def test_get_all_server_details_v1_1(self):
        expected_flavor = {
            "id": "1",
            "links": [
                {
                    "rel": "bookmark",
                    "href": 'http://localhost/flavors/1',
                },
            ],
        }
        expected_image = {
            "id": "10",
            "links": [
                {
                    "rel": "bookmark",
                    "href": 'http://localhost/images/10',
                },
            ],
        }
        req = webob.Request.blank('/v1.1/servers/detail')
        res = req.get_response(fakes.wsgi_app())
        res_dict = json.loads(res.body)

        for i, s in enumerate(res_dict['servers']):
            self.assertEqual(s['id'], i)
            self.assertEqual(s['hostId'], '')
            self.assertEqual(s['name'], 'server%d' % i)
            self.assertEqual(s['image'], expected_image)
            self.assertEqual(s['flavor'], expected_flavor)
            self.assertEqual(s['status'], 'BUILD')
            self.assertEqual(s['metadata']['seq'], str(i))

    def test_get_all_server_details_with_host(self):
        '''
        We want to make sure that if two instances are on the same host, then
        they return the same hostId. If two instances are on different hosts,
        they should return different hostId's. In this test, there are 5
        instances - 2 on one host and 3 on another.
        '''

        def return_servers_with_host(context, *args, **kwargs):
            return [stub_instance(i, 'fake', 'fake', None, None, i % 2)
                    for i in xrange(5)]

        self.stubs.Set(nova.db.api, 'instance_get_all_by_project',
            return_servers_with_host)

        req = webob.Request.blank('/v1.0/servers/detail')
        res = req.get_response(fakes.wsgi_app())
        res_dict = json.loads(res.body)

        server_list = res_dict['servers']
        host_ids = [server_list[0]['hostId'], server_list[1]['hostId']]
        self.assertTrue(host_ids[0] and host_ids[1])
        self.assertNotEqual(host_ids[0], host_ids[1])

        for i, s in enumerate(res_dict['servers']):
            self.assertEqual(s['id'], i)
            self.assertEqual(s['hostId'], host_ids[i % 2])
            self.assertEqual(s['name'], 'server%d' % i)
            self.assertEqual(s['imageId'], 10)
            self.assertEqual(s['flavorId'], 1)

    def test_server_pause(self):
        self.flags(allow_admin_api=True)
        body = dict(server=dict(
            name='server_test', imageId=2, flavorId=2, metadata={},
            personality={}))
        req = webob.Request.blank('/v1.0/servers/1/pause')
        req.method = 'POST'
        req.content_type = 'application/json'
        req.body = json.dumps(body)
        res = req.get_response(fakes.wsgi_app())
        self.assertEqual(res.status_int, 202)

    def test_server_unpause(self):
        self.flags(allow_admin_api=True)
        body = dict(server=dict(
            name='server_test', imageId=2, flavorId=2, metadata={},
            personality={}))
        req = webob.Request.blank('/v1.0/servers/1/unpause')
        req.method = 'POST'
        req.content_type = 'application/json'
        req.body = json.dumps(body)
        res = req.get_response(fakes.wsgi_app())
        self.assertEqual(res.status_int, 202)

    def test_server_suspend(self):
        self.flags(allow_admin_api=True)
        body = dict(server=dict(
            name='server_test', imageId=2, flavorId=2, metadata={},
            personality={}))
        req = webob.Request.blank('/v1.0/servers/1/suspend')
        req.method = 'POST'
        req.content_type = 'application/json'
        req.body = json.dumps(body)
        res = req.get_response(fakes.wsgi_app())
        self.assertEqual(res.status_int, 202)

    def test_server_resume(self):
        self.flags(allow_admin_api=True)
        body = dict(server=dict(
            name='server_test', imageId=2, flavorId=2, metadata={},
            personality={}))
        req = webob.Request.blank('/v1.0/servers/1/resume')
        req.method = 'POST'
        req.content_type = 'application/json'
        req.body = json.dumps(body)
        res = req.get_response(fakes.wsgi_app())
        self.assertEqual(res.status_int, 202)

    def test_server_reset_network(self):
        self.flags(allow_admin_api=True)
        body = dict(server=dict(
            name='server_test', imageId=2, flavorId=2, metadata={},
            personality={}))
        req = webob.Request.blank('/v1.0/servers/1/reset_network')
        req.method = 'POST'
        req.content_type = 'application/json'
        req.body = json.dumps(body)
        res = req.get_response(fakes.wsgi_app())
        self.assertEqual(res.status_int, 202)

    def test_server_inject_network_info(self):
        self.flags(allow_admin_api=True)
        body = dict(server=dict(
            name='server_test', imageId=2, flavorId=2, metadata={},
            personality={}))
        req = webob.Request.blank(
              '/v1.0/servers/1/inject_network_info')
        req.method = 'POST'
        req.content_type = 'application/json'
        req.body = json.dumps(body)
        res = req.get_response(fakes.wsgi_app())
        self.assertEqual(res.status_int, 202)

    def test_server_diagnostics(self):
        req = webob.Request.blank("/v1.0/servers/1/diagnostics")
        req.method = "GET"
        res = req.get_response(fakes.wsgi_app())
        self.assertEqual(res.status_int, 404)

    def test_server_actions(self):
        req = webob.Request.blank("/v1.0/servers/1/actions")
        req.method = "GET"
        res = req.get_response(fakes.wsgi_app())
        self.assertEqual(res.status_int, 404)

    def test_server_change_password(self):
        body = {'changePassword': {'adminPass': '1234pass'}}
        req = webob.Request.blank('/v1.0/servers/1/action')
        req.method = 'POST'
        req.content_type = 'application/json'
        req.body = json.dumps(body)
        res = req.get_response(fakes.wsgi_app())
        self.assertEqual(res.status_int, 501)

    def test_server_change_password_xml(self):
        req = webob.Request.blank('/v1.0/servers/1/action')
        req.method = 'POST'
        req.content_type = 'application/xml'
        req.body = '<changePassword adminPass="1234pass">'
#        res = req.get_response(fakes.wsgi_app())
#        self.assertEqual(res.status_int, 501)

    def test_server_change_password_v1_1(self):
        mock_method = MockSetAdminPassword()
        self.stubs.Set(nova.compute.api.API, 'set_admin_password', mock_method)
        body = {'changePassword': {'adminPass': '1234pass'}}
        req = webob.Request.blank('/v1.1/servers/1/action')
        req.method = 'POST'
        req.content_type = 'application/json'
        req.body = json.dumps(body)
        res = req.get_response(fakes.wsgi_app())
        self.assertEqual(res.status_int, 202)
        self.assertEqual(mock_method.instance_id, '1')
        self.assertEqual(mock_method.password, '1234pass')

    def test_server_change_password_bad_request_v1_1(self):
        body = {'changePassword': {'pass': '12345'}}
        req = webob.Request.blank('/v1.1/servers/1/action')
        req.method = 'POST'
        req.content_type = 'application/json'
        req.body = json.dumps(body)
        res = req.get_response(fakes.wsgi_app())
        self.assertEqual(res.status_int, 400)

    def test_server_change_password_empty_string_v1_1(self):
        body = {'changePassword': {'adminPass': ''}}
        req = webob.Request.blank('/v1.1/servers/1/action')
        req.method = 'POST'
        req.content_type = 'application/json'
        req.body = json.dumps(body)
        res = req.get_response(fakes.wsgi_app())
        self.assertEqual(res.status_int, 400)

    def test_server_change_password_none_v1_1(self):
        body = {'changePassword': {'adminPass': None}}
        req = webob.Request.blank('/v1.1/servers/1/action')
        req.method = 'POST'
        req.content_type = 'application/json'
        req.body = json.dumps(body)
        res = req.get_response(fakes.wsgi_app())
        self.assertEqual(res.status_int, 400)

    def test_server_change_password_not_a_string_v1_1(self):
        body = {'changePassword': {'adminPass': 1234}}
        req = webob.Request.blank('/v1.1/servers/1/action')
        req.method = 'POST'
        req.content_type = 'application/json'
        req.body = json.dumps(body)
        res = req.get_response(fakes.wsgi_app())
        self.assertEqual(res.status_int, 400)

    def test_server_reboot(self):
        body = dict(server=dict(
            name='server_test', imageId=2, flavorId=2, metadata={},
            personality={}))
        req = webob.Request.blank('/v1.0/servers/1/action')
        req.method = 'POST'
        req.content_type = 'application/json'
        req.body = json.dumps(body)
        res = req.get_response(fakes.wsgi_app())

    def test_server_rebuild_accepted(self):
        body = {
            "rebuild": {
                "imageId": 2,
            },
        }

        req = webob.Request.blank('/v1.0/servers/1/action')
        req.method = 'POST'
        req.content_type = 'application/json'
        req.body = json.dumps(body)

        res = req.get_response(fakes.wsgi_app())
        self.assertEqual(res.status_int, 202)
        self.assertEqual(res.body, "")

    def test_server_rebuild_rejected_when_building(self):
        body = {
            "rebuild": {
                "imageId": 2,
            },
        }

        state = power_state.BUILDING
        new_return_server = return_server_with_power_state(state)
        self.stubs.Set(nova.db.api, 'instance_get', new_return_server)
        self.stubs.Set(nova.db, 'instance_get_by_uuid',
                       return_server_with_uuid_and_power_state(state))

        req = webob.Request.blank('/v1.0/servers/1/action')
        req.method = 'POST'
        req.content_type = 'application/json'
        req.body = json.dumps(body)

        res = req.get_response(fakes.wsgi_app())
        self.assertEqual(res.status_int, 409)

    def test_server_rebuild_bad_entity(self):
        body = {
            "rebuild": {
            },
        }

        req = webob.Request.blank('/v1.0/servers/1/action')
        req.method = 'POST'
        req.content_type = 'application/json'
        req.body = json.dumps(body)

        res = req.get_response(fakes.wsgi_app())
        self.assertEqual(res.status_int, 400)

    def test_server_rebuild_accepted_minimum_v1_1(self):
        body = {
            "rebuild": {
                "imageRef": "http://localhost/images/2",
            },
        }

        req = webob.Request.blank('/v1.1/servers/1/action')
        req.method = 'POST'
        req.content_type = 'application/json'
        req.body = json.dumps(body)

        res = req.get_response(fakes.wsgi_app())
        self.assertEqual(res.status_int, 202)

    def test_server_rebuild_rejected_when_building_v1_1(self):
        body = {
            "rebuild": {
                "imageRef": "http://localhost/images/2",
            },
        }

        state = power_state.BUILDING
        new_return_server = return_server_with_power_state(state)
        self.stubs.Set(nova.db.api, 'instance_get', new_return_server)
        self.stubs.Set(nova.db, 'instance_get_by_uuid',
                       return_server_with_uuid_and_power_state(state))

        req = webob.Request.blank('/v1.1/servers/1/action')
        req.method = 'POST'
        req.content_type = 'application/json'
        req.body = json.dumps(body)

        res = req.get_response(fakes.wsgi_app())
        self.assertEqual(res.status_int, 409)

    def test_server_rebuild_accepted_with_metadata_v1_1(self):
        body = {
            "rebuild": {
                "imageRef": "http://localhost/images/2",
                "metadata": {
                    "new": "metadata",
                },
            },
        }

        req = webob.Request.blank('/v1.1/servers/1/action')
        req.method = 'POST'
        req.content_type = 'application/json'
        req.body = json.dumps(body)

        res = req.get_response(fakes.wsgi_app())
        self.assertEqual(res.status_int, 202)

    def test_server_rebuild_accepted_with_bad_metadata_v1_1(self):
        body = {
            "rebuild": {
                "imageRef": "http://localhost/images/2",
                "metadata": "stack",
            },
        }

        req = webob.Request.blank('/v1.1/servers/1/action')
        req.method = 'POST'
        req.content_type = 'application/json'
        req.body = json.dumps(body)

        res = req.get_response(fakes.wsgi_app())
        self.assertEqual(res.status_int, 400)

    def test_server_rebuild_bad_entity_v1_1(self):
        body = {
            "rebuild": {
                "imageId": 2,
            },
        }

        req = webob.Request.blank('/v1.1/servers/1/action')
        req.method = 'POST'
        req.content_type = 'application/json'
        req.body = json.dumps(body)

        res = req.get_response(fakes.wsgi_app())
        self.assertEqual(res.status_int, 400)

    def test_server_rebuild_bad_personality_v1_1(self):
        body = {
            "rebuild": {
                "imageRef": "http://localhost/images/2",
                "personality": [{
                    "path": "/path/to/file",
                    "contents": "INVALID b64",
                }]
            },
        }

        req = webob.Request.blank('/v1.1/servers/1/action')
        req.method = 'POST'
        req.content_type = 'application/json'
        req.body = json.dumps(body)

        res = req.get_response(fakes.wsgi_app())
        self.assertEqual(res.status_int, 400)

    def test_server_rebuild_personality_v1_1(self):
        body = {
            "rebuild": {
                "imageRef": "http://localhost/images/2",
                "personality": [{
                    "path": "/path/to/file",
                    "contents": base64.b64encode("Test String"),
                }]
            },
        }

        req = webob.Request.blank('/v1.1/servers/1/action')
        req.method = 'POST'
        req.content_type = 'application/json'
        req.body = json.dumps(body)

        res = req.get_response(fakes.wsgi_app())
        self.assertEqual(res.status_int, 202)

    def test_delete_server_instance(self):
        req = webob.Request.blank('/v1.0/servers/1')
        req.method = 'DELETE'

        self.server_delete_called = False

        def instance_destroy_mock(context, id):
            self.server_delete_called = True

        self.stubs.Set(nova.db.api, 'instance_destroy',
            instance_destroy_mock)

        res = req.get_response(fakes.wsgi_app())
        self.assertEqual(res.status, '202 Accepted')
        self.assertEqual(self.server_delete_called, True)

    def test_rescue_accepted(self):
        self.flags(allow_admin_api=True)
        body = {}

        self.called = False

        def rescue_mock(*args, **kwargs):
            self.called = True

        self.stubs.Set(nova.compute.api.API, 'rescue', rescue_mock)
        req = webob.Request.blank('/v1.0/servers/1/rescue')
        req.method = 'POST'
        req.content_type = 'application/json'

        res = req.get_response(fakes.wsgi_app())

        self.assertEqual(self.called, True)
        self.assertEqual(res.status_int, 202)

    def test_rescue_raises_handled(self):
        self.flags(allow_admin_api=True)
        body = {}

        def rescue_mock(*args, **kwargs):
            raise Exception('Who cares?')

        self.stubs.Set(nova.compute.api.API, 'rescue', rescue_mock)
        req = webob.Request.blank('/v1.0/servers/1/rescue')
        req.method = 'POST'
        req.content_type = 'application/json'

        res = req.get_response(fakes.wsgi_app())

        self.assertEqual(res.status_int, 422)

    def test_delete_server_instance_v1_1(self):
        req = webob.Request.blank('/v1.1/servers/1')
        req.method = 'DELETE'

        self.server_delete_called = False

        def instance_destroy_mock(context, id):
            self.server_delete_called = True

        self.stubs.Set(nova.db.api, 'instance_destroy',
            instance_destroy_mock)

        res = req.get_response(fakes.wsgi_app())
        self.assertEqual(res.status_int, 204)
        self.assertEqual(self.server_delete_called, True)

    def test_resize_server(self):
        req = self.webreq('/1/action', 'POST', dict(resize=dict(flavorId=3)))

        self.resize_called = False

        def resize_mock(*args):
            self.resize_called = True

        self.stubs.Set(nova.compute.api.API, 'resize', resize_mock)

        res = req.get_response(fakes.wsgi_app())
        self.assertEqual(res.status_int, 202)
        self.assertEqual(self.resize_called, True)

    def test_resize_server_v11(self):
        req = webob.Request.blank('/v1.1/servers/1/action')
        req.content_type = 'application/json'
        req.method = 'POST'
        body_dict = {
            "resize": {
                "flavorRef": 3,
            },
        }
        req.body = json.dumps(body_dict)

        self.resize_called = False

        def resize_mock(*args):
            self.resize_called = True

        self.stubs.Set(nova.compute.api.API, 'resize', resize_mock)

        res = req.get_response(fakes.wsgi_app())
        self.assertEqual(res.status_int, 202)
        self.assertEqual(self.resize_called, True)

    def test_resize_bad_flavor_data(self):
        req = self.webreq('/1/action', 'POST', {"resize": "bad_data"})

        self.resize_called = False

        def resize_mock(*args):
            self.resize_called = True

        self.stubs.Set(nova.compute.api.API, 'resize', resize_mock)

        res = req.get_response(fakes.wsgi_app())
        self.assertEqual(res.status_int, 400)
        self.assertEqual(self.resize_called, False)

    def test_resize_invalid_flavorid(self):
        req = self.webreq('/1/action', 'POST', {"resize": {"flavorId": 300}})
        res = req.get_response(fakes.wsgi_app())
        self.assertEqual(res.status_int, 400)

    def test_resize_nonint_flavorid(self):
        req = self.webreq('/1/action', 'POST', {"resize": {"flavorId": "a"}})
        res = req.get_response(fakes.wsgi_app())
        self.assertEqual(res.status_int, 400)

    def test_resize_invalid_flavorid_v1_1(self):
        req = webob.Request.blank('/v1.1/servers/1/action')
        req.content_type = 'application/json'
        req.method = 'POST'
        resize_body = {
            "resize": {
                "image": {
                    "id": 300,
                },
            },
        }
        req.body = json.dumps(resize_body)
        res = req.get_response(fakes.wsgi_app())
        self.assertEqual(res.status_int, 400)

    def test_resize_nonint_flavorid_v1_1(self):
        req = webob.Request.blank('/v1.1/servers/1/action')
        req.content_type = 'application/json'
        req.method = 'POST'
        resize_body = {
            "resize": {
                "image": {
                    "id": "a",
                },
            },
        }
        req.body = json.dumps(resize_body)
        res = req.get_response(fakes.wsgi_app())
        self.assertEqual(res.status_int, 400)

    def test_resize_raises_fails(self):
        req = self.webreq('/1/action', 'POST', dict(resize=dict(flavorId=3)))

        def resize_mock(*args):
            raise Exception("An error occurred.")

        self.stubs.Set(nova.compute.api.API, 'resize', resize_mock)

        res = req.get_response(fakes.wsgi_app())
        self.assertEqual(res.status_int, 500)

    def test_resized_server_has_correct_status(self):
        req = self.webreq('/1', 'GET')

        def fake_migration_get(*args):
            return {}

        self.stubs.Set(nova.db, 'migration_get_by_instance_and_status',
                fake_migration_get)
        res = req.get_response(fakes.wsgi_app())
        body = json.loads(res.body)
        self.assertEqual(body['server']['status'], 'RESIZE-CONFIRM')

    def test_confirm_resize_server(self):
        req = self.webreq('/1/action', 'POST', dict(confirmResize=None))

        self.resize_called = False

        def confirm_resize_mock(*args):
            self.resize_called = True

        self.stubs.Set(nova.compute.api.API, 'confirm_resize',
                confirm_resize_mock)

        res = req.get_response(fakes.wsgi_app())
        self.assertEqual(res.status_int, 204)
        self.assertEqual(self.resize_called, True)

    def test_confirm_resize_server_fails(self):
        req = self.webreq('/1/action', 'POST', dict(confirmResize=None))

        def confirm_resize_mock(*args):
            raise Exception("An error occurred.")

        self.stubs.Set(nova.compute.api.API, 'confirm_resize',
                confirm_resize_mock)

        res = req.get_response(fakes.wsgi_app())
        self.assertEqual(res.status_int, 400)

    def test_revert_resize_server(self):
        req = self.webreq('/1/action', 'POST', dict(revertResize=None))

        self.resize_called = False

        def revert_resize_mock(*args):
            self.resize_called = True

        self.stubs.Set(nova.compute.api.API, 'revert_resize',
                revert_resize_mock)

        res = req.get_response(fakes.wsgi_app())
        self.assertEqual(res.status_int, 202)
        self.assertEqual(self.resize_called, True)

    def test_revert_resize_server_fails(self):
        req = self.webreq('/1/action', 'POST', dict(revertResize=None))

        def revert_resize_mock(*args):
            raise Exception("An error occurred.")

        self.stubs.Set(nova.compute.api.API, 'revert_resize',
                revert_resize_mock)

        res = req.get_response(fakes.wsgi_app())
        self.assertEqual(res.status_int, 400)

    def test_migrate_server(self):
        """This is basically the same as resize, only we provide the `migrate`
        attribute in the body's dict.
        """
        req = self.webreq('/1/action', 'POST', dict(migrate=None))

        self.resize_called = False

        def resize_mock(*args):
            self.resize_called = True

        self.stubs.Set(nova.compute.api.API, 'resize', resize_mock)

        res = req.get_response(fakes.wsgi_app())
        self.assertEqual(res.status_int, 202)
        self.assertEqual(self.resize_called, True)

    def test_shutdown_status(self):
        new_server = return_server_with_power_state(power_state.SHUTDOWN)
        self.stubs.Set(nova.db.api, 'instance_get', new_server)
        req = webob.Request.blank('/v1.0/servers/1')
        res = req.get_response(fakes.wsgi_app())
        self.assertEqual(res.status_int, 200)
        res_dict = json.loads(res.body)
        self.assertEqual(res_dict['server']['status'], 'SHUTDOWN')

    def test_shutoff_status(self):
        new_server = return_server_with_power_state(power_state.SHUTOFF)
        self.stubs.Set(nova.db.api, 'instance_get', new_server)
        req = webob.Request.blank('/v1.0/servers/1')
        res = req.get_response(fakes.wsgi_app())
        self.assertEqual(res.status_int, 200)
        res_dict = json.loads(res.body)
        self.assertEqual(res_dict['server']['status'], 'SHUTOFF')

    def test_create_image_v1_1(self):
        body = {
            'createImage': {
                'name': 'Snapshot 1',
            },
        }
        req = webob.Request.blank('/v1.1/servers/1/action')
        req.method = 'POST'
        req.body = json.dumps(body)
        req.headers["content-type"] = "application/json"
        response = req.get_response(fakes.wsgi_app())
        self.assertEqual(202, response.status_int)
        location = response.headers['Location']
        self.assertEqual('http://localhost/v1.1/images/123', location)

    def test_create_image_v1_1_with_metadata(self):
        body = {
            'createImage': {
                'name': 'Snapshot 1',
                'metadata': {'key': 'asdf'},
            },
        }
        req = webob.Request.blank('/v1.1/servers/1/action')
        req.method = 'POST'
        req.body = json.dumps(body)
        req.headers["content-type"] = "application/json"
        response = req.get_response(fakes.wsgi_app())
        self.assertEqual(202, response.status_int)
        location = response.headers['Location']
        self.assertEqual('http://localhost/v1.1/images/123', location)

    def test_create_image_v1_1_no_name(self):
        body = {
            'createImage': {},
        }
        req = webob.Request.blank('/v1.1/servers/1/action')
        req.method = 'POST'
        req.body = json.dumps(body)
        req.headers["content-type"] = "application/json"
        response = req.get_response(fakes.wsgi_app())
        self.assertEqual(400, response.status_int)

    def test_create_image_v1_1_bad_metadata(self):
        body = {
            'createImage': {
                'name': 'geoff',
                'metadata': 'henry',
            },
        }
        req = webob.Request.blank('/v1.1/servers/1/action')
        req.method = 'POST'
        req.body = json.dumps(body)
        req.headers["content-type"] = "application/json"
        response = req.get_response(fakes.wsgi_app())
        self.assertEqual(400, response.status_int)

    def test_create_backup(self):
        """The happy path for creating backups"""
        FLAGS.allow_admin_api = True

        body = {
            'createBackup': {
                'name': 'Backup 1',
                'backup_type': 'daily',
                'rotation': 1,
            },
        }

        req = webob.Request.blank('/v1.0/servers/1/action')
        req.method = 'POST'
        req.body = json.dumps(body)
        req.headers["content-type"] = "application/json"
        response = req.get_response(fakes.wsgi_app())
        self.assertEqual(202, response.status_int)
        self.assertTrue(response.headers['Location'])

    def test_create_backup_v1_1(self):
        """The happy path for creating backups through v1.1 api"""
        FLAGS.allow_admin_api = True

        body = {
            'createBackup': {
                'name': 'Backup 1',
                'backup_type': 'daily',
                'rotation': 1,
            },
        }

        req = webob.Request.blank('/v1.1/servers/1/action')
        req.method = 'POST'
        req.body = json.dumps(body)
        req.headers["content-type"] = "application/json"
        response = req.get_response(fakes.wsgi_app())
        self.assertEqual(202, response.status_int)
        self.assertTrue(response.headers['Location'])

    def test_create_backup_admin_api_off(self):
        """The happy path for creating backups"""
        FLAGS.allow_admin_api = False

        body = {
            'createBackup': {
                'name': 'Backup 1',
                'backup_type': 'daily',
                'rotation': 1,
            },
        }

        req = webob.Request.blank('/v1.0/servers/1/action')
        req.method = 'POST'
        req.body = json.dumps(body)
        req.headers["content-type"] = "application/json"
        response = req.get_response(fakes.wsgi_app())
        self.assertEqual(501, response.status_int)

    def test_create_backup_with_metadata(self):
        FLAGS.allow_admin_api = True

        body = {
            'createBackup': {
                'name': 'Backup 1',
                'backup_type': 'daily',
                'rotation': 1,
                'metadata': {'123': 'asdf'},
            },
        }

        req = webob.Request.blank('/v1.0/servers/1/action')
        req.method = 'POST'
        req.body = json.dumps(body)
        req.headers["content-type"] = "application/json"
        response = req.get_response(fakes.wsgi_app())
        self.assertEqual(202, response.status_int)
        self.assertTrue(response.headers['Location'])

    def test_create_backup_no_name(self):
        """Name is required for backups"""
        FLAGS.allow_admin_api = True

        body = {
            'createBackup': {
                'backup_type': 'daily',
                'rotation': 1,
            },
        }

        req = webob.Request.blank('/v1.0/images')
        req.method = 'POST'
        req.body = json.dumps(body)
        req.headers["content-type"] = "application/json"
        response = req.get_response(fakes.wsgi_app())
        self.assertEqual(400, response.status_int)

    def test_create_backup_no_rotation(self):
        """Rotation is required for backup requests"""
        FLAGS.allow_admin_api = True

        body = {
            'createBackup': {
                'name': 'Backup 1',
                'backup_type': 'daily',
            },
        }

        req = webob.Request.blank('/v1.0/images')
        req.method = 'POST'
        req.body = json.dumps(body)
        req.headers["content-type"] = "application/json"

        response = req.get_response(fakes.wsgi_app())
        self.assertEqual(400, response.status_int)

    def test_create_backup_no_backup_type(self):
        """Backup Type (daily or weekly) is required for backup requests"""
        FLAGS.allow_admin_api = True

        body = {
            'createBackup': {
                'name': 'Backup 1',
                'rotation': 1,
            },
        }
        req = webob.Request.blank('/v1.0/images')
        req.method = 'POST'
        req.body = json.dumps(body)
        req.headers["content-type"] = "application/json"

        response = req.get_response(fakes.wsgi_app())
        self.assertEqual(400, response.status_int)

    def test_create_backup_bad_entity(self):
        FLAGS.allow_admin_api = True

        body = {'createBackup': 'go'}
        req = webob.Request.blank('/v1.0/images')
        req.method = 'POST'
        req.body = json.dumps(body)
        req.headers["content-type"] = "application/json"

        response = req.get_response(fakes.wsgi_app())
        self.assertEqual(400, response.status_int)


class TestServerActionXMLDeserializer(test.TestCase):

    def setUp(self):
        self.deserializer = create_instance_helper.ServerXMLDeserializer()

    def tearDown(self):
        pass

    def test_create_image(self):
        serial_request = """
<createImage xmlns="http://docs.openstack.org/compute/api/v1.1"
             name="new-server-test"/>"""
        request = self.deserializer.deserialize(serial_request, 'action')
        expected = {
            "createImage": {
                "name": "new-server-test",
                "metadata": {},
            },
        }
        self.assertEquals(request['body'], expected)

    def test_create_image_with_metadata(self):
        serial_request = """
<createImage xmlns="http://docs.openstack.org/compute/api/v1.1"
             name="new-server-test">
    <metadata>
        <meta key="key1">value1</meta>
    </metadata>
</createImage>"""
        request = self.deserializer.deserialize(serial_request, 'action')
        expected = {
            "createImage": {
                "name": "new-server-test",
                "metadata": {"key1": "value1"},
            },
        }
        self.assertEquals(request['body'], expected)

    def test_create_backup_with_metadata(self):
        serial_request = """
<createBackup xmlns="http://docs.openstack.org/compute/api/v1.1"
             name="new-server-test"
             rotation="12"
             backup_type="daily">
    <metadata>
        <meta key="key1">value1</meta>
    </metadata>
</createBackup>"""
        request = self.deserializer.deserialize(serial_request, 'action')
        expected = {
            "createBackup": {
                "name": "new-server-test",
                "rotation": "12",
                "backup_type": "daily",
                "metadata": {"key1": "value1"},
            },
        }
        self.assertEquals(request['body'], expected)


class TestServerCreateRequestXMLDeserializerV10(unittest.TestCase):

    def setUp(self):
        self.deserializer = create_instance_helper.ServerXMLDeserializer()

    def test_minimal_request(self):
        serial_request = """
<server xmlns="http://docs.rackspacecloud.com/servers/api/v1.0"
 name="new-server-test" imageId="1" flavorId="1"/>"""
        request = self.deserializer.deserialize(serial_request, 'create')
        expected = {"server": {
                "name": "new-server-test",
                "imageId": "1",
                "flavorId": "1",
                "metadata": {},
                "personality": [],
                }}
        self.assertEquals(request['body'], expected)

    def test_request_with_empty_metadata(self):
        serial_request = """
<server xmlns="http://docs.rackspacecloud.com/servers/api/v1.0"
 name="new-server-test" imageId="1" flavorId="1">
    <metadata/>
</server>"""
        request = self.deserializer.deserialize(serial_request, 'create')
        expected = {"server": {
                "name": "new-server-test",
                "imageId": "1",
                "flavorId": "1",
                "metadata": {},
                "personality": [],
                }}
        self.assertEquals(request['body'], expected)

    def test_request_with_empty_personality(self):
        serial_request = """
<server xmlns="http://docs.rackspacecloud.com/servers/api/v1.0"
 name="new-server-test" imageId="1" flavorId="1">
    <personality/>
</server>"""
        request = self.deserializer.deserialize(serial_request, 'create')
        expected = {"server": {
                "name": "new-server-test",
                "imageId": "1",
                "flavorId": "1",
                "metadata": {},
                "personality": [],
                }}
        self.assertEquals(request['body'], expected)

    def test_request_with_empty_metadata_and_personality(self):
        serial_request = """
<server xmlns="http://docs.rackspacecloud.com/servers/api/v1.0"
 name="new-server-test" imageId="1" flavorId="1">
    <metadata/>
    <personality/>
</server>"""
        request = self.deserializer.deserialize(serial_request, 'create')
        expected = {"server": {
                "name": "new-server-test",
                "imageId": "1",
                "flavorId": "1",
                "metadata": {},
                "personality": [],
                }}
        self.assertEquals(request['body'], expected)

    def test_request_with_empty_metadata_and_personality_reversed(self):
        serial_request = """
<server xmlns="http://docs.rackspacecloud.com/servers/api/v1.0"
 name="new-server-test" imageId="1" flavorId="1">
    <personality/>
    <metadata/>
</server>"""
        request = self.deserializer.deserialize(serial_request, 'create')
        expected = {"server": {
                "name": "new-server-test",
                "imageId": "1",
                "flavorId": "1",
                "metadata": {},
                "personality": [],
                }}
        self.assertEquals(request['body'], expected)

    def test_request_with_one_personality(self):
        serial_request = """
<server xmlns="http://docs.rackspacecloud.com/servers/api/v1.0"
 name="new-server-test" imageId="1" flavorId="1">
    <personality>
        <file path="/etc/conf">aabbccdd</file>
    </personality>
</server>"""
        request = self.deserializer.deserialize(serial_request, 'create')
        expected = [{"path": "/etc/conf", "contents": "aabbccdd"}]
        self.assertEquals(request['body']["server"]["personality"], expected)

    def test_request_with_two_personalities(self):
        serial_request = """
<server xmlns="http://docs.rackspacecloud.com/servers/api/v1.0"
 name="new-server-test" imageId="1" flavorId="1">
<personality><file path="/etc/conf">aabbccdd</file>
<file path="/etc/sudoers">abcd</file></personality></server>"""
        request = self.deserializer.deserialize(serial_request, 'create')
        expected = [{"path": "/etc/conf", "contents": "aabbccdd"},
                    {"path": "/etc/sudoers", "contents": "abcd"}]
        self.assertEquals(request['body']["server"]["personality"], expected)

    def test_request_second_personality_node_ignored(self):
        serial_request = """
<server xmlns="http://docs.rackspacecloud.com/servers/api/v1.0"
 name="new-server-test" imageId="1" flavorId="1">
    <personality>
        <file path="/etc/conf">aabbccdd</file>
    </personality>
    <personality>
        <file path="/etc/ignoreme">anything</file>
    </personality>
</server>"""
        request = self.deserializer.deserialize(serial_request, 'create')
        expected = [{"path": "/etc/conf", "contents": "aabbccdd"}]
        self.assertEquals(request['body']["server"]["personality"], expected)

    def test_request_with_one_personality_missing_path(self):
        serial_request = """
<server xmlns="http://docs.rackspacecloud.com/servers/api/v1.0"
 name="new-server-test" imageId="1" flavorId="1">
<personality><file>aabbccdd</file></personality></server>"""
        request = self.deserializer.deserialize(serial_request, 'create')
        expected = [{"contents": "aabbccdd"}]
        self.assertEquals(request['body']["server"]["personality"], expected)

    def test_request_with_one_personality_empty_contents(self):
        serial_request = """
<server xmlns="http://docs.rackspacecloud.com/servers/api/v1.0"
 name="new-server-test" imageId="1" flavorId="1">
<personality><file path="/etc/conf"></file></personality></server>"""
        request = self.deserializer.deserialize(serial_request, 'create')
        expected = [{"path": "/etc/conf", "contents": ""}]
        self.assertEquals(request['body']["server"]["personality"], expected)

    def test_request_with_one_personality_empty_contents_variation(self):
        serial_request = """
<server xmlns="http://docs.rackspacecloud.com/servers/api/v1.0"
 name="new-server-test" imageId="1" flavorId="1">
<personality><file path="/etc/conf"/></personality></server>"""
        request = self.deserializer.deserialize(serial_request, 'create')
        expected = [{"path": "/etc/conf", "contents": ""}]
        self.assertEquals(request['body']["server"]["personality"], expected)

    def test_request_with_one_metadata(self):
        serial_request = """
<server xmlns="http://docs.rackspacecloud.com/servers/api/v1.0"
 name="new-server-test" imageId="1" flavorId="1">
    <metadata>
        <meta key="alpha">beta</meta>
    </metadata>
</server>"""
        request = self.deserializer.deserialize(serial_request, 'create')
        expected = {"alpha": "beta"}
        self.assertEquals(request['body']["server"]["metadata"], expected)

    def test_request_with_two_metadata(self):
        serial_request = """
<server xmlns="http://docs.rackspacecloud.com/servers/api/v1.0"
 name="new-server-test" imageId="1" flavorId="1">
    <metadata>
        <meta key="alpha">beta</meta>
        <meta key="foo">bar</meta>
    </metadata>
</server>"""
        request = self.deserializer.deserialize(serial_request, 'create')
        expected = {"alpha": "beta", "foo": "bar"}
        self.assertEquals(request['body']["server"]["metadata"], expected)

    def test_request_with_metadata_missing_value(self):
        serial_request = """
<server xmlns="http://docs.rackspacecloud.com/servers/api/v1.0"
 name="new-server-test" imageId="1" flavorId="1">
    <metadata>
        <meta key="alpha"></meta>
    </metadata>
</server>"""
        request = self.deserializer.deserialize(serial_request, 'create')
        expected = {"alpha": ""}
        self.assertEquals(request['body']["server"]["metadata"], expected)

    def test_request_with_two_metadata_missing_value(self):
        serial_request = """
<server xmlns="http://docs.rackspacecloud.com/servers/api/v1.0"
 name="new-server-test" imageId="1" flavorId="1">
    <metadata>
        <meta key="alpha"/>
        <meta key="delta"/>
    </metadata>
</server>"""
        request = self.deserializer.deserialize(serial_request, 'create')
        expected = {"alpha": "", "delta": ""}
        self.assertEquals(request['body']["server"]["metadata"], expected)

    def test_request_with_metadata_missing_key(self):
        serial_request = """
<server xmlns="http://docs.rackspacecloud.com/servers/api/v1.0"
 name="new-server-test" imageId="1" flavorId="1">
    <metadata>
        <meta>beta</meta>
    </metadata>
</server>"""
        request = self.deserializer.deserialize(serial_request, 'create')
        expected = {"": "beta"}
        self.assertEquals(request['body']["server"]["metadata"], expected)

    def test_request_with_two_metadata_missing_key(self):
        serial_request = """
<server xmlns="http://docs.rackspacecloud.com/servers/api/v1.0"
 name="new-server-test" imageId="1" flavorId="1">
    <metadata>
        <meta>beta</meta>
        <meta>gamma</meta>
    </metadata>
</server>"""
        request = self.deserializer.deserialize(serial_request, 'create')
        expected = {"": "gamma"}
        self.assertEquals(request['body']["server"]["metadata"], expected)

    def test_request_with_metadata_duplicate_key(self):
        serial_request = """
<server xmlns="http://docs.rackspacecloud.com/servers/api/v1.0"
 name="new-server-test" imageId="1" flavorId="1">
    <metadata>
        <meta key="foo">bar</meta>
        <meta key="foo">baz</meta>
    </metadata>
</server>"""
        request = self.deserializer.deserialize(serial_request, 'create')
        expected = {"foo": "baz"}
        self.assertEquals(request['body']["server"]["metadata"], expected)

    def test_canonical_request_from_docs(self):
        serial_request = """
<server xmlns="http://docs.rackspacecloud.com/servers/api/v1.0"
 name="new-server-test" imageId="1" flavorId="1">
    <metadata>
        <meta key="My Server Name">Apache1</meta>
    </metadata>
    <personality>
        <file path="/etc/banner.txt">\
ICAgICAgDQoiQSBjbG91ZCBkb2VzIG5vdCBrbm93IHdoeSBp\
dCBtb3ZlcyBpbiBqdXN0IHN1Y2ggYSBkaXJlY3Rpb24gYW5k\
IGF0IHN1Y2ggYSBzcGVlZC4uLkl0IGZlZWxzIGFuIGltcHVs\
c2lvbi4uLnRoaXMgaXMgdGhlIHBsYWNlIHRvIGdvIG5vdy4g\
QnV0IHRoZSBza3kga25vd3MgdGhlIHJlYXNvbnMgYW5kIHRo\
ZSBwYXR0ZXJucyBiZWhpbmQgYWxsIGNsb3VkcywgYW5kIHlv\
dSB3aWxsIGtub3csIHRvbywgd2hlbiB5b3UgbGlmdCB5b3Vy\
c2VsZiBoaWdoIGVub3VnaCB0byBzZWUgYmV5b25kIGhvcml6\
b25zLiINCg0KLVJpY2hhcmQgQmFjaA==</file>
    </personality>
</server>"""
        expected = {"server": {
            "name": "new-server-test",
            "imageId": "1",
            "flavorId": "1",
            "metadata": {
                "My Server Name": "Apache1",
            },
            "personality": [
                {
                    "path": "/etc/banner.txt",
                    "contents": """\
ICAgICAgDQoiQSBjbG91ZCBkb2VzIG5vdCBrbm93IHdoeSBp\
dCBtb3ZlcyBpbiBqdXN0IHN1Y2ggYSBkaXJlY3Rpb24gYW5k\
IGF0IHN1Y2ggYSBzcGVlZC4uLkl0IGZlZWxzIGFuIGltcHVs\
c2lvbi4uLnRoaXMgaXMgdGhlIHBsYWNlIHRvIGdvIG5vdy4g\
QnV0IHRoZSBza3kga25vd3MgdGhlIHJlYXNvbnMgYW5kIHRo\
ZSBwYXR0ZXJucyBiZWhpbmQgYWxsIGNsb3VkcywgYW5kIHlv\
dSB3aWxsIGtub3csIHRvbywgd2hlbiB5b3UgbGlmdCB5b3Vy\
c2VsZiBoaWdoIGVub3VnaCB0byBzZWUgYmV5b25kIGhvcml6\
b25zLiINCg0KLVJpY2hhcmQgQmFjaA==""",
                },
            ],
        }}
        request = self.deserializer.deserialize(serial_request, 'create')
        self.assertEqual(request['body'], expected)


class TestServerCreateRequestXMLDeserializerV11(unittest.TestCase):

    def setUp(self):
        self.deserializer = create_instance_helper.ServerXMLDeserializer()

    def test_minimal_request(self):
        serial_request = """
<server xmlns="http://docs.openstack.org/compute/api/v1.1"
        name="new-server-test"
        imageRef="1"
        flavorRef="2"/>"""
        request = self.deserializer.deserialize(serial_request, 'create')
        expected = {
            "server": {
                "name": "new-server-test",
                "imageRef": "1",
                "flavorRef": "2",
                "metadata": {},
                "personality": [],
            },
        }
        self.assertEquals(request['body'], expected)

    def test_admin_pass(self):
        serial_request = """
<server xmlns="http://docs.openstack.org/compute/api/v1.1"
        name="new-server-test"
        imageRef="1"
        flavorRef="2"
        adminPass="1234"/>"""
        request = self.deserializer.deserialize(serial_request, 'create')
        expected = {
            "server": {
                "name": "new-server-test",
                "imageRef": "1",
                "flavorRef": "2",
                "adminPass": "1234",
                "metadata": {},
                "personality": [],
            },
        }
        self.assertEquals(request['body'], expected)

    def test_image_link(self):
        serial_request = """
<server xmlns="http://docs.openstack.org/compute/api/v1.1"
        name="new-server-test"
        imageRef="http://localhost:8774/v1.1/images/2"
        flavorRef="3"/>"""
        request = self.deserializer.deserialize(serial_request, 'create')
        expected = {
            "server": {
                "name": "new-server-test",
                "imageRef": "http://localhost:8774/v1.1/images/2",
                "flavorRef": "3",
                "metadata": {},
                "personality": [],
            },
        }
        self.assertEquals(request['body'], expected)

    def test_flavor_link(self):
        serial_request = """
<server xmlns="http://docs.openstack.org/compute/api/v1.1"
        name="new-server-test"
        imageRef="1"
        flavorRef="http://localhost:8774/v1.1/flavors/3"/>"""
        request = self.deserializer.deserialize(serial_request, 'create')
        expected = {
            "server": {
                "name": "new-server-test",
                "imageRef": "1",
                "flavorRef": "http://localhost:8774/v1.1/flavors/3",
                "metadata": {},
                "personality": [],
            },
        }
        self.assertEquals(request['body'], expected)

    def test_empty_metadata_personality(self):
        serial_request = """
<server xmlns="http://docs.openstack.org/compute/api/v1.1"
        name="new-server-test"
        imageRef="1"
        flavorRef="2">
    <metadata/>
    <personality/>
</server>"""
        request = self.deserializer.deserialize(serial_request, 'create')
        expected = {
            "server": {
                "name": "new-server-test",
                "imageRef": "1",
                "flavorRef": "2",
                "metadata": {},
                "personality": [],
            },
        }
        self.assertEquals(request['body'], expected)

    def test_multiple_metadata_items(self):
        serial_request = """
<server xmlns="http://docs.openstack.org/compute/api/v1.1"
        name="new-server-test"
        imageRef="1"
        flavorRef="2">
    <metadata>
        <meta key="one">two</meta>
        <meta key="open">snack</meta>
    </metadata>
</server>"""
        request = self.deserializer.deserialize(serial_request, 'create')
        expected = {
            "server": {
                "name": "new-server-test",
                "imageRef": "1",
                "flavorRef": "2",
                "metadata": {"one": "two", "open": "snack"},
                "personality": [],
            },
        }
        self.assertEquals(request['body'], expected)

    def test_multiple_personality_files(self):
        serial_request = """
<server xmlns="http://docs.openstack.org/compute/api/v1.1"
        name="new-server-test"
        imageRef="1"
        flavorRef="2">
    <personality>
        <file path="/etc/banner.txt">MQ==</file>
        <file path="/etc/hosts">Mg==</file>
    </personality>
</server>"""
        request = self.deserializer.deserialize(serial_request, 'create')
        expected = {
            "server": {
                "name": "new-server-test",
                "imageRef": "1",
                "flavorRef": "2",
                "metadata": {},
                "personality": [
                    {"path": "/etc/banner.txt", "contents": "MQ=="},
                    {"path": "/etc/hosts", "contents": "Mg=="},
                ],
            },
        }
        self.assertEquals(request['body'], expected)

    def test_spec_request(self):
        image_bookmark_link = "http://servers.api.openstack.org/1234/" + \
                              "images/52415800-8b69-11e0-9b19-734f6f006e54"
        serial_request = """
<server xmlns="http://docs.openstack.org/compute/api/v1.1"
        imageRef="%s"
        flavorRef="52415800-8b69-11e0-9b19-734f1195ff37"
        name="new-server-test">
  <metadata>
    <meta key="My Server Name">Apache1</meta>
  </metadata>
  <personality>
    <file path="/etc/banner.txt">Mg==</file>
  </personality>
</server>""" % (image_bookmark_link)
        request = self.deserializer.deserialize(serial_request, 'create')
        expected = {
            "server": {
                "name": "new-server-test",
                "imageRef": "http://servers.api.openstack.org/1234/" + \
                            "images/52415800-8b69-11e0-9b19-734f6f006e54",
                "flavorRef": "52415800-8b69-11e0-9b19-734f1195ff37",
                "metadata": {"My Server Name": "Apache1"},
                "personality": [
                    {
                        "path": "/etc/banner.txt",
                        "contents": "Mg==",
                    },
                ],
            },
        }
        self.assertEquals(request['body'], expected)


class TestAddressesXMLSerialization(test.TestCase):

    serializer = nova.api.openstack.ips.IPXMLSerializer()

    def test_show(self):
        fixture = {
            'network_2': [
                {'addr': '192.168.0.1', 'version': 4},
                {'addr': 'fe80::beef', 'version': 6},
            ],
        }
        output = self.serializer.serialize(fixture, 'show')
        actual = minidom.parseString(output.replace("  ", ""))

        expected = minidom.parseString("""
            <network xmlns="http://docs.openstack.org/compute/api/v1.1"
                     id="network_2">
                <ip version="4" addr="192.168.0.1"/>
                <ip version="6" addr="fe80::beef"/>
            </network>
        """.replace("  ", ""))

        self.assertEqual(expected.toxml(), actual.toxml())

    def test_index(self):
        fixture = {
            'addresses': {
                'network_1': [
                    {'addr': '192.168.0.3', 'version': 4},
                    {'addr': '192.168.0.5', 'version': 4},
                ],
                'network_2': [
                    {'addr': '192.168.0.1', 'version': 4},
                    {'addr': 'fe80::beef', 'version': 6},
                ],
            },
        }
        output = self.serializer.serialize(fixture, 'index')
        actual = minidom.parseString(output.replace("  ", ""))

        expected = minidom.parseString("""
            <addresses xmlns="http://docs.openstack.org/compute/api/v1.1">
                <network id="network_2">
                    <ip version="4" addr="192.168.0.1"/>
                    <ip version="6" addr="fe80::beef"/>
                </network>
                <network id="network_1">
                    <ip version="4" addr="192.168.0.3"/>
                    <ip version="4" addr="192.168.0.5"/>
                </network>
            </addresses>
        """.replace("  ", ""))

        self.assertEqual(expected.toxml(), actual.toxml())


class TestServerInstanceCreation(test.TestCase):

    def setUp(self):
        super(TestServerInstanceCreation, self).setUp()
        fakes.stub_out_image_service(self.stubs)
        fakes.stub_out_key_pair_funcs(self.stubs)

    def _setup_mock_compute_api_for_personality(self):

        class MockComputeAPI(nova.compute.API):

            def __init__(self):
                self.injected_files = None

            def create(self, *args, **kwargs):
                if 'injected_files' in kwargs:
                    self.injected_files = kwargs['injected_files']
                else:
                    self.injected_files = None
                return [{'id': '1234', 'display_name': 'fakeinstance',
                         'uuid': FAKE_UUID}]

            def set_admin_password(self, *args, **kwargs):
                pass

        def make_stub_method(canned_return):
            def stub_method(*args, **kwargs):
                return canned_return
            return stub_method

        compute_api = MockComputeAPI()
        self.stubs.Set(nova.compute, 'API', make_stub_method(compute_api))
        self.stubs.Set(
            nova.api.openstack.create_instance_helper.CreateInstanceHelper,
            '_get_kernel_ramdisk_from_image', make_stub_method((1, 1)))
        return compute_api

    def _create_personality_request_dict(self, personality_files):
        server = {}
        server['name'] = 'new-server-test'
        server['imageId'] = 1
        server['flavorId'] = 1
        if personality_files is not None:
            personalities = []
            for path, contents in personality_files:
                personalities.append({'path': path, 'contents': contents})
            server['personality'] = personalities
        return {'server': server}

    def _get_create_request_json(self, body_dict):
        req = webob.Request.blank('/v1.0/servers')
        req.headers['Content-Type'] = 'application/json'
        req.method = 'POST'
        req.body = json.dumps(body_dict)
        return req

    def _run_create_instance_with_mock_compute_api(self, request):
        compute_api = self._setup_mock_compute_api_for_personality()
        response = request.get_response(fakes.wsgi_app())
        return compute_api, response

    def _format_xml_request_body(self, body_dict):
        server = body_dict['server']
        body_parts = []
        body_parts.extend([
            '<?xml version="1.0" encoding="UTF-8"?>',
            '<server xmlns="http://docs.rackspacecloud.com/servers/api/v1.0"',
            ' name="%s" imageId="%s" flavorId="%s">' % (
                    server['name'], server['imageId'], server['flavorId'])])
        if 'metadata' in server:
            metadata = server['metadata']
            body_parts.append('<metadata>')
            for item in metadata.iteritems():
                body_parts.append('<meta key="%s">%s</meta>' % item)
            body_parts.append('</metadata>')
        if 'personality' in server:
            personalities = server['personality']
            body_parts.append('<personality>')
            for file in personalities:
                item = (file['path'], file['contents'])
                body_parts.append('<file path="%s">%s</file>' % item)
            body_parts.append('</personality>')
        body_parts.append('</server>')
        return ''.join(body_parts)

    def _get_create_request_xml(self, body_dict):
        req = webob.Request.blank('/v1.0/servers')
        req.content_type = 'application/xml'
        req.accept = 'application/xml'
        req.method = 'POST'
        req.body = self._format_xml_request_body(body_dict)
        return req

    def _create_instance_with_personality_json(self, personality):
        body_dict = self._create_personality_request_dict(personality)
        request = self._get_create_request_json(body_dict)
        compute_api, response = \
            self._run_create_instance_with_mock_compute_api(request)
        return request, response, compute_api.injected_files

    def _create_instance_with_personality_xml(self, personality):
        body_dict = self._create_personality_request_dict(personality)
        request = self._get_create_request_xml(body_dict)
        compute_api, response = \
            self._run_create_instance_with_mock_compute_api(request)
        return request, response, compute_api.injected_files

    def test_create_instance_with_no_personality(self):
        request, response, injected_files = \
                self._create_instance_with_personality_json(personality=None)
        self.assertEquals(response.status_int, 200)
        self.assertEquals(injected_files, [])

    def test_create_instance_with_no_personality_xml(self):
        request, response, injected_files = \
                self._create_instance_with_personality_xml(personality=None)
        self.assertEquals(response.status_int, 200)
        self.assertEquals(injected_files, [])

    def test_create_instance_with_personality(self):
        path = '/my/file/path'
        contents = '#!/bin/bash\necho "Hello, World!"\n'
        b64contents = base64.b64encode(contents)
        personality = [(path, b64contents)]
        request, response, injected_files = \
            self._create_instance_with_personality_json(personality)
        self.assertEquals(response.status_int, 200)
        self.assertEquals(injected_files, [(path, contents)])

    def test_create_instance_with_personality_xml(self):
        path = '/my/file/path'
        contents = '#!/bin/bash\necho "Hello, World!"\n'
        b64contents = base64.b64encode(contents)
        personality = [(path, b64contents)]
        request, response, injected_files = \
            self._create_instance_with_personality_xml(personality)
        self.assertEquals(response.status_int, 200)
        self.assertEquals(injected_files, [(path, contents)])

    def test_create_instance_with_personality_no_path(self):
        personality = [('/remove/this/path',
            base64.b64encode('my\n\file\ncontents'))]
        body_dict = self._create_personality_request_dict(personality)
        del body_dict['server']['personality'][0]['path']
        request = self._get_create_request_json(body_dict)
        compute_api, response = \
            self._run_create_instance_with_mock_compute_api(request)
        self.assertEquals(response.status_int, 400)
        self.assertEquals(compute_api.injected_files, None)

    def _test_create_instance_with_personality_no_path_xml(self):
        personality = [('/remove/this/path',
            base64.b64encode('my\n\file\ncontents'))]
        body_dict = self._create_personality_request_dict(personality)
        request = self._get_create_request_xml(body_dict)
        request.body = request.body.replace(' path="/remove/this/path"', '')
        compute_api, response = \
            self._run_create_instance_with_mock_compute_api(request)
        self.assertEquals(response.status_int, 400)
        self.assertEquals(compute_api.injected_files, None)

    def test_create_instance_with_personality_no_contents(self):
        personality = [('/test/path',
            base64.b64encode('remove\nthese\ncontents'))]
        body_dict = self._create_personality_request_dict(personality)
        del body_dict['server']['personality'][0]['contents']
        request = self._get_create_request_json(body_dict)
        compute_api, response = \
            self._run_create_instance_with_mock_compute_api(request)
        self.assertEquals(response.status_int, 400)
        self.assertEquals(compute_api.injected_files, None)

    def test_create_instance_with_personality_not_a_list(self):
        personality = [('/test/path', base64.b64encode('test\ncontents\n'))]
        body_dict = self._create_personality_request_dict(personality)
        body_dict['server']['personality'] = \
            body_dict['server']['personality'][0]
        request = self._get_create_request_json(body_dict)
        compute_api, response = \
            self._run_create_instance_with_mock_compute_api(request)
        self.assertEquals(response.status_int, 400)
        self.assertEquals(compute_api.injected_files, None)

    def test_create_instance_with_personality_with_non_b64_content(self):
        path = '/my/file/path'
        contents = '#!/bin/bash\necho "Oh no!"\n'
        personality = [(path, contents)]
        request, response, injected_files = \
            self._create_instance_with_personality_json(personality)
        self.assertEquals(response.status_int, 400)
        self.assertEquals(injected_files, None)

    def test_create_instance_with_null_personality(self):
        personality = None
        body_dict = self._create_personality_request_dict(personality)
        body_dict['server']['personality'] = None
        request = self._get_create_request_json(body_dict)
        compute_api, response = \
            self._run_create_instance_with_mock_compute_api(request)
        self.assertEquals(response.status_int, 200)

    def test_create_instance_with_three_personalities(self):
        files = [
            ('/etc/sudoers', 'ALL ALL=NOPASSWD: ALL\n'),
            ('/etc/motd', 'Enjoy your root access!\n'),
            ('/etc/dovecot.conf', 'dovecot\nconfig\nstuff\n'),
            ]
        personality = []
        for path, content in files:
            personality.append((path, base64.b64encode(content)))
        request, response, injected_files = \
            self._create_instance_with_personality_json(personality)
        self.assertEquals(response.status_int, 200)
        self.assertEquals(injected_files, files)

    def test_create_instance_personality_empty_content(self):
        path = '/my/file/path'
        contents = ''
        personality = [(path, contents)]
        request, response, injected_files = \
            self._create_instance_with_personality_json(personality)
        self.assertEquals(response.status_int, 200)
        self.assertEquals(injected_files, [(path, contents)])

    def test_create_instance_admin_pass_json(self):
        request, response, dummy = \
            self._create_instance_with_personality_json(None)
        self.assertEquals(response.status_int, 200)
        response = json.loads(response.body)
        self.assertTrue('adminPass' in response['server'])
        self.assertEqual(16, len(response['server']['adminPass']))

    def test_create_instance_admin_pass_xml(self):
        request, response, dummy = \
            self._create_instance_with_personality_xml(None)
        self.assertEquals(response.status_int, 200)
        dom = minidom.parseString(response.body)
        server = dom.childNodes[0]
        self.assertEquals(server.nodeName, 'server')
        self.assertEqual(16, len(server.getAttribute('adminPass')))


class TestGetKernelRamdiskFromImage(test.TestCase):
    """
    If we're building from an AMI-style image, we need to be able to fetch the
    kernel and ramdisk associated with the machine image. This information is
    stored with the image metadata and return via the ImageService.

    These tests ensure that we parse the metadata return the ImageService
    correctly and that we handle failure modes appropriately.
    """

    def test_status_not_active(self):
        """We should only allow fetching of kernel and ramdisk information if
        we have a 'fully-formed' image, aka 'active'
        """
        image_meta = {'id': 1, 'status': 'queued'}
        self.assertRaises(exception.Invalid, self._get_k_r, image_meta)

    def test_not_ami(self):
        """Anything other than ami should return no kernel and no ramdisk"""
        image_meta = {'id': 1, 'status': 'active', 'container_format': 'vhd'}
        kernel_id, ramdisk_id = self._get_k_r(image_meta)
        self.assertEqual(kernel_id, None)
        self.assertEqual(ramdisk_id, None)

    def test_ami_no_kernel(self):
        """If an ami is missing a kernel it should raise NotFound"""
        image_meta = {'id': 1, 'status': 'active', 'container_format': 'ami',
                      'properties': {'ramdisk_id': 1}}
        self.assertRaises(exception.NotFound, self._get_k_r, image_meta)

    def test_ami_no_ramdisk(self):
        """If an ami is missing a ramdisk it should raise NotFound"""
        image_meta = {'id': 1, 'status': 'active', 'container_format': 'ami',
                      'properties': {'kernel_id': 1}}
        self.assertRaises(exception.NotFound, self._get_k_r, image_meta)

    def test_ami_kernel_ramdisk_present(self):
        """Return IDs if both kernel and ramdisk are present"""
        image_meta = {'id': 1, 'status': 'active', 'container_format': 'ami',
                      'properties': {'kernel_id': 1, 'ramdisk_id': 2}}
        kernel_id, ramdisk_id = self._get_k_r(image_meta)
        self.assertEqual(kernel_id, 1)
        self.assertEqual(ramdisk_id, 2)

    @staticmethod
    def _get_k_r(image_meta):
        """Rebinding function to a shorter name for convenience"""
        kernel_id, ramdisk_id = create_instance_helper.CreateInstanceHelper. \
                                _do_get_kernel_ramdisk_from_image(image_meta)
        return kernel_id, ramdisk_id


class ServersViewBuilderV11Test(test.TestCase):

    def setUp(self):
        self.instance = self._get_instance()
        self.view_builder = self._get_view_builder()

    def tearDown(self):
        pass

    def _get_instance(self):
        created_at = datetime.datetime(2010, 10, 10, 12, 0, 0)
        updated_at = datetime.datetime(2010, 11, 11, 11, 0, 0)
        instance = {
            "id": 1,
            "created_at": created_at,
            "updated_at": updated_at,
            "admin_pass": "",
            "user_id": "",
            "project_id": "",
            "image_ref": "5",
            "kernel_id": "",
            "ramdisk_id": "",
            "launch_index": 0,
            "key_name": "",
            "key_data": "",
            "state": 0,
            "state_description": "",
            "memory_mb": 0,
            "vcpus": 0,
            "local_gb": 0,
            "hostname": "",
            "host": "",
            "instance_type": {
               "flavorid": 1,
            },
            "user_data": "",
            "reservation_id": "",
            "mac_address": "",
            "scheduled_at": utils.utcnow(),
            "launched_at": utils.utcnow(),
            "terminated_at": utils.utcnow(),
            "availability_zone": "",
            "display_name": "test_server",
            "display_description": "",
            "locked": False,
            "metadata": [],
            #"address": ,
            #"floating_ips": [{"address":ip} for ip in public_addresses]}
            "uuid": "deadbeef-feed-edee-beef-d0ea7beefedd"}

        return instance

    def _get_view_builder(self):
        base_url = "http://localhost/v1.1"
        views = nova.api.openstack.views
        address_builder = views.addresses.ViewBuilderV11()
        flavor_builder = views.flavors.ViewBuilderV11(base_url)
        image_builder = views.images.ViewBuilderV11(base_url)

        view_builder = nova.api.openstack.views.servers.ViewBuilderV11(
            address_builder,
            flavor_builder,
            image_builder,
            base_url,
            )
        return view_builder

    def test_build_server(self):
        expected_server = {
            "server": {
                "id": 1,
                "uuid": self.instance['uuid'],
                "name": "test_server",
                "links": [
                    {
                        "rel": "self",
                        "href": "http://localhost/v1.1/servers/1",
                    },
                    {
                        "rel": "bookmark",
                        "href": "http://localhost/servers/1",
                    },
                ],
            }
        }

        output = self.view_builder.build(self.instance, False)
        self.assertDictMatch(output, expected_server)

    def test_build_server_detail(self):
        image_bookmark = "http://localhost/images/5"
        flavor_bookmark = "http://localhost/flavors/1"
        expected_server = {
            "server": {
                "id": 1,
                "uuid": self.instance['uuid'],
                "updated": "2010-11-11T11:00:00Z",
                "created": "2010-10-10T12:00:00Z",
                "progress": 0,
                "name": "test_server",
                "status": "BUILD",
                "hostId": '',
                "image": {
                    "id": "5",
                    "links": [
                        {
                            "rel": "bookmark",
                            "href": image_bookmark,
                        },
                    ],
                },
                "flavor": {
                    "id": "1",
                  "links": [
                                            {
                          "rel": "bookmark",
                          "href": flavor_bookmark,
                      },
                  ],
                },
                "addresses": {},
                "metadata": {},
                "links": [
                    {
                        "rel": "self",
                        "href": "http://localhost/v1.1/servers/1",
                    },
                    {
                        "rel": "bookmark",
                        "href": "http://localhost/servers/1",
                    },
                ],
            }
        }

        output = self.view_builder.build(self.instance, True)
        self.assertDictMatch(output, expected_server)

    def test_build_server_detail_active_status(self):
        #set the power state of the instance to running
        self.instance['state'] = 1
        image_bookmark = "http://localhost/images/5"
        flavor_bookmark = "http://localhost/flavors/1"
        expected_server = {
            "server": {
                "id": 1,
                "uuid": self.instance['uuid'],
                "updated": "2010-11-11T11:00:00Z",
                "created": "2010-10-10T12:00:00Z",
                "progress": 100,
                "name": "test_server",
                "status": "ACTIVE",
                "hostId": '',
                "image": {
                    "id": "5",
                    "links": [
                        {
                            "rel": "bookmark",
                            "href": image_bookmark,
                        },
                    ],
                },
                "flavor": {
                    "id": "1",
                  "links": [
                                            {
                          "rel": "bookmark",
                          "href": flavor_bookmark,
                      },
                  ],
                },
                "addresses": {},
                "metadata": {},
                "links": [
                    {
                        "rel": "self",
                        "href": "http://localhost/v1.1/servers/1",
                    },
                    {
                        "rel": "bookmark",
                        "href": "http://localhost/servers/1",
                    },
                ],
            }
        }

        output = self.view_builder.build(self.instance, True)
        self.assertDictMatch(output, expected_server)

    def test_build_server_detail_with_metadata(self):

        metadata = []
        metadata.append(InstanceMetadata(key="Open", value="Stack"))
        metadata.append(InstanceMetadata(key="Number", value=1))
        self.instance['metadata'] = metadata

        image_bookmark = "http://localhost/images/5"
        flavor_bookmark = "http://localhost/flavors/1"
        expected_server = {
            "server": {
                "id": 1,
                "uuid": self.instance['uuid'],
                "updated": "2010-11-11T11:00:00Z",
                "created": "2010-10-10T12:00:00Z",
                "progress": 0,
                "name": "test_server",
                "status": "BUILD",
                "hostId": '',
                "image": {
                    "id": "5",
                    "links": [
                        {
                            "rel": "bookmark",
                            "href": image_bookmark,
                        },
                    ],
                },
                "flavor": {
                    "id": "1",
                    "links": [
                                              {
                            "rel": "bookmark",
                            "href": flavor_bookmark,
                        },
                    ],
                },
                "addresses": {},
                "metadata": {
                    "Open": "Stack",
                    "Number": "1",
                },
                "links": [
                    {
                        "rel": "self",
                        "href": "http://localhost/v1.1/servers/1",
                    },
                    {
                        "rel": "bookmark",
                        "href": "http://localhost/servers/1",
                    },
                ],
            }
        }

        output = self.view_builder.build(self.instance, True)
        self.assertDictMatch(output, expected_server)


class ServerXMLSerializationTest(test.TestCase):

    TIMESTAMP = "2010-10-11T10:30:22Z"
    SERVER_HREF = 'http://localhost/v1.1/servers/123'
    SERVER_BOOKMARK = 'http://localhost/servers/123'
    IMAGE_BOOKMARK = 'http://localhost/images/5'
    FLAVOR_BOOKMARK = 'http://localhost/flavors/1'

    def setUp(self):
        self.maxDiff = None
        test.TestCase.setUp(self)

    def test_show(self):
        serializer = servers.ServerXMLSerializer()

        fixture = {
            "server": {
                "id": 1,
                "uuid": FAKE_UUID,
                'created': self.TIMESTAMP,
                'updated': self.TIMESTAMP,
                "progress": 0,
                "name": "test_server",
                "status": "BUILD",
                "hostId": 'e4d909c290d0fb1ca068ffaddf22cbd0',
                "image": {
                    "id": "5",
                    "links": [
                        {
                            "rel": "bookmark",
                            "href": self.IMAGE_BOOKMARK,
                        },
                    ],
                },
                "flavor": {
                    "id": "1",
                    "links": [
                        {
                            "rel": "bookmark",
                            "href": self.FLAVOR_BOOKMARK,
                        },
                    ],
                },
                "addresses": {
                    "network_one": [
                        {
                            "version": 4,
                            "addr": "67.23.10.138",
                        },
                        {
                            "version": 6,
                            "addr": "::babe:67.23.10.138",
                        },
                    ],
                    "network_two": [
                        {
                            "version": 4,
                            "addr": "67.23.10.139",
                        },
                        {
                            "version": 6,
                            "addr": "::babe:67.23.10.139",
                        },
                    ],
                },
                "metadata": {
                    "Open": "Stack",
                    "Number": "1",
                },
                'links': [
                    {
                        'href': self.SERVER_HREF,
                        'rel': 'self',
                    },
                    {
                        'href': self.SERVER_BOOKMARK,
                        'rel': 'bookmark',
                    },
                ],
            }
        }

        output = serializer.serialize(fixture, 'show')
        actual = minidom.parseString(output.replace("  ", ""))

        expected_server_href = self.SERVER_HREF
        expected_server_bookmark = self.SERVER_BOOKMARK
        expected_image_bookmark = self.IMAGE_BOOKMARK
        expected_flavor_bookmark = self.FLAVOR_BOOKMARK
        expected_now = self.TIMESTAMP
        expected_uuid = FAKE_UUID
        expected = minidom.parseString("""
        <server id="1"
                uuid="%(expected_uuid)s"
                xmlns="http://docs.openstack.org/compute/api/v1.1"
                xmlns:atom="http://www.w3.org/2005/Atom"
                name="test_server"
                updated="%(expected_now)s"
                created="%(expected_now)s"
                hostId="e4d909c290d0fb1ca068ffaddf22cbd0"
                status="BUILD"
                progress="0">
            <atom:link href="%(expected_server_href)s" rel="self"/>
            <atom:link href="%(expected_server_bookmark)s" rel="bookmark"/>
            <image id="5">
                <atom:link rel="bookmark" href="%(expected_image_bookmark)s"/>
            </image>
            <flavor id="1">
                <atom:link rel="bookmark" href="%(expected_flavor_bookmark)s"/>
            </flavor>
            <metadata>
                <meta key="Open">
                    Stack
                </meta>
                <meta key="Number">
                    1
                </meta>
            </metadata>
            <addresses>
                <network id="network_one">
                    <ip version="4" addr="67.23.10.138"/>
                    <ip version="6" addr="::babe:67.23.10.138"/>
                </network>
                <network id="network_two">
                    <ip version="4" addr="67.23.10.139"/>
                    <ip version="6" addr="::babe:67.23.10.139"/>
                </network>
            </addresses>
        </server>
        """.replace("  ", "") % (locals()))

        self.assertEqual(expected.toxml(), actual.toxml())

    def test_create(self):
        serializer = servers.ServerXMLSerializer()

        fixture = {
            "server": {
                "id": 1,
                "uuid": FAKE_UUID,
                'created': self.TIMESTAMP,
                'updated': self.TIMESTAMP,
                "progress": 0,
                "name": "test_server",
                "status": "BUILD",
                "hostId": "e4d909c290d0fb1ca068ffaddf22cbd0",
                "adminPass": "test_password",
                "image": {
                    "id": "5",
                    "links": [
                        {
                            "rel": "bookmark",
                            "href": self.IMAGE_BOOKMARK,
                        },
                    ],
                },
                "flavor": {
                    "id": "1",
                    "links": [
                        {
                            "rel": "bookmark",
                            "href": self.FLAVOR_BOOKMARK,
                        },
                    ],
                },
                "addresses": {
                    "network_one": [
                        {
                            "version": 4,
                            "addr": "67.23.10.138",
                        },
                        {
                            "version": 6,
                            "addr": "::babe:67.23.10.138",
                        },
                    ],
                    "network_two": [
                        {
                            "version": 4,
                            "addr": "67.23.10.139",
                        },
                        {
                            "version": 6,
                            "addr": "::babe:67.23.10.139",
                        },
                    ],
                },
                "metadata": {
                    "Open": "Stack",
                    "Number": "1",
                },
                'links': [
                    {
                        'href': self.SERVER_HREF,
                        'rel': 'self',
                    },
                    {
                        'href': self.SERVER_BOOKMARK,
                        'rel': 'bookmark',
                    },
                ],
            }
        }

        output = serializer.serialize(fixture, 'create')
        actual = minidom.parseString(output.replace("  ", ""))

        expected_server_href = self.SERVER_HREF
        expected_server_bookmark = self.SERVER_BOOKMARK
        expected_image_bookmark = self.IMAGE_BOOKMARK
        expected_flavor_bookmark = self.FLAVOR_BOOKMARK
        expected_now = self.TIMESTAMP
        expected_uuid = FAKE_UUID
        expected = minidom.parseString("""
        <server id="1"
                uuid="%(expected_uuid)s"
                xmlns="http://docs.openstack.org/compute/api/v1.1"
                xmlns:atom="http://www.w3.org/2005/Atom"
                name="test_server"
                updated="%(expected_now)s"
                created="%(expected_now)s"
                hostId="e4d909c290d0fb1ca068ffaddf22cbd0"
                status="BUILD"
                adminPass="test_password"
                progress="0">
            <atom:link href="%(expected_server_href)s" rel="self"/>
            <atom:link href="%(expected_server_bookmark)s" rel="bookmark"/>
            <image id="5">
                <atom:link rel="bookmark" href="%(expected_image_bookmark)s"/>
            </image>
            <flavor id="1">
                <atom:link rel="bookmark" href="%(expected_flavor_bookmark)s"/>
            </flavor>
            <metadata>
                <meta key="Open">
                    Stack
                </meta>
                <meta key="Number">
                    1
                </meta>
            </metadata>
            <addresses>
                <network id="network_one">
                    <ip version="4" addr="67.23.10.138"/>
                    <ip version="6" addr="::babe:67.23.10.138"/>
                </network>
                <network id="network_two">
                    <ip version="4" addr="67.23.10.139"/>
                    <ip version="6" addr="::babe:67.23.10.139"/>
                </network>
            </addresses>
        </server>
        """.replace("  ", "") % (locals()))

        self.assertEqual(expected.toxml(), actual.toxml())

    def test_index(self):
        serializer = servers.ServerXMLSerializer()

        expected_server_href = 'http://localhost/v1.1/servers/1'
        expected_server_bookmark = 'http://localhost/servers/1'
        expected_server_href_2 = 'http://localhost/v1.1/servers/2'
        expected_server_bookmark_2 = 'http://localhost/servers/2'
        fixture = {"servers": [
            {
                "id": 1,
                "name": "test_server",
                'links': [
                    {
                        'href': expected_server_href,
                        'rel': 'self',
                    },
                    {
                        'href': expected_server_bookmark,
                        'rel': 'bookmark',
                    },
                ],
            },
            {
                "id": 2,
                "name": "test_server_2",
                'links': [
                    {
                        'href': expected_server_href_2,
                        'rel': 'self',
                    },
                    {
                        'href': expected_server_bookmark_2,
                        'rel': 'bookmark',
                    },
                ],
            },
        ]}

        output = serializer.serialize(fixture, 'index')
        actual = minidom.parseString(output.replace("  ", ""))

        expected = minidom.parseString("""
        <servers xmlns="http://docs.openstack.org/compute/api/v1.1"
                 xmlns:atom="http://www.w3.org/2005/Atom">
        <server id="1" name="test_server">
            <atom:link href="%(expected_server_href)s" rel="self"/>
            <atom:link href="%(expected_server_bookmark)s" rel="bookmark"/>
        </server>
        <server id="2" name="test_server_2">
            <atom:link href="%(expected_server_href_2)s" rel="self"/>
            <atom:link href="%(expected_server_bookmark_2)s" rel="bookmark"/>
        </server>
        </servers>
        """.replace("  ", "") % (locals()))

        self.assertEqual(expected.toxml(), actual.toxml())

    def test_detail(self):
        serializer = servers.ServerXMLSerializer()

        expected_server_href = 'http://localhost/v1.1/servers/1'
        expected_server_bookmark = 'http://localhost/servers/1'
        expected_image_bookmark = self.IMAGE_BOOKMARK
        expected_flavor_bookmark = self.FLAVOR_BOOKMARK
        expected_now = self.TIMESTAMP
        expected_uuid = FAKE_UUID

        expected_server_href_2 = 'http://localhost/v1.1/servers/2'
        expected_server_bookmark_2 = 'http://localhost/servers/2'
        fixture = {"servers": [
            {
                "id": 1,
                "uuid": FAKE_UUID,
                'created': self.TIMESTAMP,
                'updated': self.TIMESTAMP,
                "progress": 0,
                "name": "test_server",
                "status": "BUILD",
                "hostId": 'e4d909c290d0fb1ca068ffaddf22cbd0',
                "image": {
                    "id": "5",
                    "links": [
                        {
                            "rel": "bookmark",
                            "href": expected_image_bookmark,
                        },
                    ],
                },
                "flavor": {
                    "id": "1",
                    "links": [
                        {
                            "rel": "bookmark",
                            "href": expected_flavor_bookmark,
                        },
                    ],
                },
                "addresses": {
                    "network_one": [
                        {
                            "version": 4,
                            "addr": "67.23.10.138",
                        },
                        {
                            "version": 6,
                            "addr": "::babe:67.23.10.138",
                        },
                    ],
                },
                "metadata": {
                    "Number": "1",
                },
                "links": [
                    {
                        "href": expected_server_href,
                        "rel": "self",
                    },
                    {
                        "href": expected_server_bookmark,
                        "rel": "bookmark",
                    },
                ],
            },
            {
                "id": 2,
                "uuid": FAKE_UUID,
                'created': self.TIMESTAMP,
                'updated': self.TIMESTAMP,
                "progress": 100,
                "name": "test_server_2",
                "status": "ACTIVE",
                "hostId": 'e4d909c290d0fb1ca068ffaddf22cbd0',
                "image": {
                    "id": "5",
                    "links": [
                        {
                            "rel": "bookmark",
                            "href": expected_image_bookmark,
                        },
                    ],
                },
                "flavor": {
                    "id": "1",
                    "links": [
                        {
                            "rel": "bookmark",
                            "href": expected_flavor_bookmark,
                        },
                    ],
                },
                "addresses": {
                    "network_one": [
                        {
                            "version": 4,
                            "addr": "67.23.10.138",
                        },
                        {
                            "version": 6,
                            "addr": "::babe:67.23.10.138",
                        },
                    ],
                },
                "metadata": {
                    "Number": "2",
                },
                "links": [
                    {
                        "href": expected_server_href_2,
                        "rel": "self",
                    },
                    {
                        "href": expected_server_bookmark_2,
                        "rel": "bookmark",
                    },
                ],
            },
        ]}

        output = serializer.serialize(fixture, 'detail')
        actual = minidom.parseString(output.replace("  ", ""))

        expected = minidom.parseString("""
        <servers xmlns="http://docs.openstack.org/compute/api/v1.1"
                 xmlns:atom="http://www.w3.org/2005/Atom">
        <server id="1"
                uuid="%(expected_uuid)s"
                name="test_server"
                updated="%(expected_now)s"
                created="%(expected_now)s"
                hostId="e4d909c290d0fb1ca068ffaddf22cbd0"
                status="BUILD"
                progress="0">
            <atom:link href="%(expected_server_href)s" rel="self"/>
            <atom:link href="%(expected_server_bookmark)s" rel="bookmark"/>
            <image id="5">
                <atom:link rel="bookmark" href="%(expected_image_bookmark)s"/>
            </image>
            <flavor id="1">
                <atom:link rel="bookmark" href="%(expected_flavor_bookmark)s"/>
            </flavor>
            <metadata>
                <meta key="Number">
                    1
                </meta>
            </metadata>
            <addresses>
                <network id="network_one">
                    <ip version="4" addr="67.23.10.138"/>
                    <ip version="6" addr="::babe:67.23.10.138"/>
                </network>
            </addresses>
        </server>
        <server id="2"
                uuid="%(expected_uuid)s"
                name="test_server_2"
                updated="%(expected_now)s"
                created="%(expected_now)s"
                hostId="e4d909c290d0fb1ca068ffaddf22cbd0"
                status="ACTIVE"
                progress="100">
            <atom:link href="%(expected_server_href_2)s" rel="self"/>
            <atom:link href="%(expected_server_bookmark_2)s" rel="bookmark"/>
            <image id="5">
                <atom:link rel="bookmark" href="%(expected_image_bookmark)s"/>
            </image>
            <flavor id="1">
                <atom:link rel="bookmark" href="%(expected_flavor_bookmark)s"/>
            </flavor>
            <metadata>
                <meta key="Number">
                    2
                </meta>
            </metadata>
            <addresses>
                <network id="network_one">
                    <ip version="4" addr="67.23.10.138"/>
                    <ip version="6" addr="::babe:67.23.10.138"/>
                </network>
            </addresses>
        </server>
        </servers>
        """.replace("  ", "") % (locals()))

        self.assertEqual(expected.toxml(), actual.toxml())<|MERGE_RESOLUTION|>--- conflicted
+++ resolved
@@ -259,7 +259,6 @@
         self.stubs.Set(nova.compute.API, 'resume', fake_compute_api)
         self.stubs.Set(nova.compute.API, "get_diagnostics", fake_compute_api)
         self.stubs.Set(nova.compute.API, "get_actions", fake_compute_api)
-<<<<<<< HEAD
 
         fakes.stub_out_glance(self.stubs)
         fakes.stub_out_compute_api_snapshot(self.stubs)
@@ -271,8 +270,6 @@
         fakes.stub_out_glance_add_image(self.stubs, self.sent_to_glance)
 
         self.allow_admin = FLAGS.allow_admin_api
-=======
->>>>>>> bdcfaa5b
 
         self.webreq = common.webob_factory('/v1.0/servers')
 
