# vim: tabstop=4 shiftwidth=4 softtabstop=4

# Copyright 2010 United States Government as represented by the
# Administrator of the National Aeronautics and Space Administration.
# All Rights Reserved.
# Copyright (c) 2010 Citrix Systems, Inc.
#
#    Licensed under the Apache License, Version 2.0 (the "License"); you may
#    not use this file except in compliance with the License. You may obtain
#    a copy of the License at
#
#         http://www.apache.org/licenses/LICENSE-2.0
#
#    Unless required by applicable law or agreed to in writing, software
#    distributed under the License is distributed on an "AS IS" BASIS, WITHOUT
#    WARRANTIES OR CONDITIONS OF ANY KIND, either express or implied. See the
#    License for the specific language governing permissions and limitations
#    under the License.

"""
A connection to a hypervisor through libvirt.

Supports KVM, QEMU, UML, and XEN.

**Related Flags**

:libvirt_type:  Libvirt domain type.  Can be kvm, qemu, uml, xen
                (default: kvm).
:libvirt_uri:  Override for the default libvirt URI (depends on libvirt_type).
:libvirt_xml_template:  Libvirt XML Template.
:rescue_image_id:  Rescue ami image (default: ami-rescue).
:rescue_kernel_id:  Rescue aki image (default: aki-rescue).
:rescue_ramdisk_id:  Rescue ari image (default: ari-rescue).
:injected_network_template:  Template file for injected network
:allow_project_net_traffic:  Whether to allow in project network traffic

"""

import os
import shutil
import random
import subprocess
import uuid
from xml.dom import minidom


from eventlet import greenthread
from eventlet import event
from eventlet import tpool

import IPy

from nova import context
from nova import db
from nova import exception
from nova import flags
from nova import log as logging
from nova import utils
#from nova.api import context
from nova.auth import manager
from nova.compute import instance_types
from nova.compute import power_state
from nova.virt import disk
from nova.virt import images

libvirt = None
libxml2 = None
Template = None

LOG = logging.getLogger('nova.virt.libvirt_conn')

FLAGS = flags.FLAGS
# TODO(vish): These flags should probably go into a shared location
flags.DEFINE_string('rescue_image_id', 'ami-rescue', 'Rescue ami image')
flags.DEFINE_string('rescue_kernel_id', 'aki-rescue', 'Rescue aki image')
flags.DEFINE_string('rescue_ramdisk_id', 'ari-rescue', 'Rescue ari image')
flags.DEFINE_string('injected_network_template',
                    utils.abspath('virt/interfaces.template'),
                    'Template file for injected network')
flags.DEFINE_string('libvirt_xml_template',
                    utils.abspath('virt/libvirt.xml.template'),
                    'Libvirt XML Template')
flags.DEFINE_string('libvirt_type',
                    'kvm',
                    'Libvirt domain type (valid options are: '
                    'kvm, qemu, uml, xen)')
flags.DEFINE_string('libvirt_uri',
                    '',
                    'Override the default libvirt URI (which is dependent'
                    ' on libvirt_type)')
flags.DEFINE_bool('allow_project_net_traffic',
                  True,
                  'Whether to allow in project network traffic')
flags.DEFINE_bool('use_cow_images',
                  True,
                  'Whether to use cow images')
flags.DEFINE_string('ajaxterm_portrange',
                    '10000-12000',
                    'Range of ports that ajaxterm should randomly try to bind')
flags.DEFINE_string('firewall_driver',
                    'nova.virt.libvirt_conn.IptablesFirewallDriver',
                    'Firewall driver (defaults to iptables)')


def get_connection(read_only):
    # These are loaded late so that there's no need to install these
    # libraries when not using libvirt.
    # Cheetah is separate because the unit tests want to load Cheetah,
    # but not libvirt.
    global libvirt
    global libxml2
    if libvirt is None:
        libvirt = __import__('libvirt')
    if libxml2 is None:
        libxml2 = __import__('libxml2')
    _late_load_cheetah()
    return LibvirtConnection(read_only)


def _late_load_cheetah():
    global Template
    if Template is None:
        t = __import__('Cheetah.Template', globals(), locals(), ['Template'],
                       -1)
        Template = t.Template


def _get_net_and_mask(cidr):
    net = IPy.IP(cidr)
    return str(net.net()), str(net.netmask())


def _get_net_and_prefixlen(cidr):
    net = IPy.IP(cidr)
    return str(net.net()), str(net.prefixlen())


def _get_ip_version(cidr):
        net = IPy.IP(cidr)
        return int(net.version())


class LibvirtConnection(object):

    def __init__(self, read_only):
        self.libvirt_uri = self.get_uri()

        self.libvirt_xml = open(FLAGS.libvirt_xml_template).read()
        self._wrapped_conn = None
        self.read_only = read_only

        self.nwfilter = NWFilterFirewall(self._get_connection)

        if not FLAGS.firewall_driver:
            self.firewall_driver = self.nwfilter
            self.nwfilter.handle_security_groups = True
        else:
            self.firewall_driver = utils.import_object(FLAGS.firewall_driver)

    def init_host(self):
        pass

    def _get_connection(self):
        if not self._wrapped_conn or not self._test_connection():
            LOG.debug(_('Connecting to libvirt: %s'), self.libvirt_uri)
            self._wrapped_conn = self._connect(self.libvirt_uri,
                                               self.read_only)
        return self._wrapped_conn
    _conn = property(_get_connection)

    def _test_connection(self):
        try:
            self._wrapped_conn.getInfo()
            return True
        except libvirt.libvirtError as e:
            if e.get_error_code() == libvirt.VIR_ERR_SYSTEM_ERROR and \
               e.get_error_domain() == libvirt.VIR_FROM_REMOTE:
                LOG.debug(_('Connection to libvirt broke'))
                return False
            raise

    def get_uri(self):
        if FLAGS.libvirt_type == 'uml':
            uri = FLAGS.libvirt_uri or 'uml:///system'
        elif FLAGS.libvirt_type == 'xen':
            uri = FLAGS.libvirt_uri or 'xen:///'
        else:
            uri = FLAGS.libvirt_uri or 'qemu:///system'
        return uri

    def _connect(self, uri, read_only):
        auth = [[libvirt.VIR_CRED_AUTHNAME, libvirt.VIR_CRED_NOECHOPROMPT],
                'root',
                None]

        if read_only:
            return libvirt.openReadOnly(uri)
        else:
            return libvirt.openAuth(uri, auth, 0)

    def list_instances(self):
        return [self._conn.lookupByID(x).name()
                for x in self._conn.listDomainsID()]

    def destroy(self, instance, cleanup=True):
        try:
            virt_dom = self._conn.lookupByName(instance['name'])
            virt_dom.destroy()
        except Exception as _err:
            pass
            # If the instance is already terminated, we're still happy

        # We'll save this for when we do shutdown,
        # instead of destroy - but destroy returns immediately
        timer = utils.LoopingCall(f=None)

        while True:
            try:
                state = self.get_info(instance['name'])['state']
                db.instance_set_state(context.get_admin_context(),
                                      instance['id'], state)
                if state == power_state.SHUTDOWN:
                    break
            except Exception:
                db.instance_set_state(context.get_admin_context(),
                                      instance['id'],
                                      power_state.SHUTDOWN)
                break

        self.firewall_driver.unfilter_instance(instance)

        if cleanup:
            self._cleanup(instance)

        return True

    def _cleanup(self, instance):
        target = os.path.join(FLAGS.instances_path, instance['name'])
        instance_name = instance['name']
        LOG.info(_('instance %(instance_name)s: deleting instance files'
                ' %(target)s') % locals())
        if os.path.exists(target):
            shutil.rmtree(target)

    @exception.wrap_exception
    def attach_volume(self, instance_name, device_path, mountpoint):
        virt_dom = self._conn.lookupByName(instance_name)
        mount_device = mountpoint.rpartition("/")[2]
        if device_path.startswith('/dev/'):
            xml = """<disk type='block'>
                         <driver name='qemu' type='raw'/>
                         <source dev='%s'/>
                         <target dev='%s' bus='virtio'/>
                     </disk>""" % (device_path, mount_device)
        elif ':' in device_path:
            (protocol, name) = device_path.split(':')
            xml = """<disk type='network'>
                         <driver name='qemu' type='raw'/>
                         <source protocol='%s' name='%s'/>
                         <target dev='%s' bus='virtio'/>
                     </disk>""" % (protocol,
                                   name,
                                   mount_device)
        else:
            raise exception.Invalid(_("Invalid device path %s") % device_path)

        virt_dom.attachDevice(xml)

    def _get_disk_xml(self, xml, device):
        """Returns the xml for the disk mounted at device"""
        try:
            doc = libxml2.parseDoc(xml)
        except:
            return None
        ctx = doc.xpathNewContext()
        try:
            ret = ctx.xpathEval('/domain/devices/disk')
            for node in ret:
                for child in node.children:
                    if child.name == 'target':
                        if child.prop('dev') == device:
                            return str(node)
        finally:
            if ctx != None:
                ctx.xpathFreeContext()
            if doc != None:
                doc.freeDoc()

    @exception.wrap_exception
    def detach_volume(self, instance_name, mountpoint):
        virt_dom = self._conn.lookupByName(instance_name)
        mount_device = mountpoint.rpartition("/")[2]
        xml = self._get_disk_xml(virt_dom.XMLDesc(0), mount_device)
        if not xml:
            raise exception.NotFound(_("No disk at %s") % mount_device)
        virt_dom.detachDevice(xml)

    @exception.wrap_exception
    def snapshot(self, instance, image_id):
        """ Create snapshot from a running VM instance """
        raise NotImplementedError(
            _("Instance snapshotting is not supported for libvirt"
              "at this time"))

    @exception.wrap_exception
    def reboot(self, instance):
        self.destroy(instance, False)
        xml = self.to_xml(instance)
        self._conn.createXML(xml, 0)
        timer = utils.LoopingCall(f=None)

        def _wait_for_reboot():
            try:
                state = self.get_info(instance['name'])['state']
                db.instance_set_state(context.get_admin_context(),
                                      instance['id'], state)
                if state == power_state.RUNNING:
                    LOG.debug(_('instance %s: rebooted'), instance['name'])
                    timer.stop()
            except Exception, exn:
                LOG.exception(_('_wait_for_reboot failed: %s'), exn)
                db.instance_set_state(context.get_admin_context(),
                                      instance['id'],
                                      power_state.SHUTDOWN)
                timer.stop()

        timer.f = _wait_for_reboot
        return timer.start(interval=0.5, now=True)

    @exception.wrap_exception
    def pause(self, instance, callback):
        raise exception.APIError("pause not supported for libvirt.")

    @exception.wrap_exception
    def unpause(self, instance, callback):
        raise exception.APIError("unpause not supported for libvirt.")

    @exception.wrap_exception
    def suspend(self, instance, callback):
        raise exception.APIError("suspend not supported for libvirt")

    @exception.wrap_exception
    def resume(self, instance, callback):
        raise exception.APIError("resume not supported for libvirt")

    @exception.wrap_exception
    def rescue(self, instance):
        self.destroy(instance, False)

        xml = self.to_xml(instance, rescue=True)
        rescue_images = {'image_id': FLAGS.rescue_image_id,
                         'kernel_id': FLAGS.rescue_kernel_id,
                         'ramdisk_id': FLAGS.rescue_ramdisk_id}
        self._create_image(instance, xml, '.rescue', rescue_images)
        self._conn.createXML(xml, 0)

        timer = utils.LoopingCall(f=None)

        def _wait_for_rescue():
            try:
                state = self.get_info(instance['name'])['state']
                db.instance_set_state(None, instance['id'], state)
                if state == power_state.RUNNING:
                    LOG.debug(_('instance %s: rescued'), instance['name'])
                    timer.stop()
            except Exception, exn:
                LOG.exception(_('_wait_for_rescue failed: %s'), exn)
                db.instance_set_state(None,
                                      instance['id'],
                                      power_state.SHUTDOWN)
                timer.stop()

        timer.f = _wait_for_rescue
        return timer.start(interval=0.5, now=True)

    @exception.wrap_exception
    def unrescue(self, instance):
        # NOTE(vish): Because reboot destroys and recreates an instance using
        #             the normal xml file, we can just call reboot here
        self.reboot(instance)

    @exception.wrap_exception
    def spawn(self, instance):
        xml = self.to_xml(instance)
        db.instance_set_state(context.get_admin_context(),
                              instance['id'],
                              power_state.NOSTATE,
                              'launching')
        self.nwfilter.setup_basic_filtering(instance)
        self.firewall_driver.prepare_instance_filter(instance)
        self._create_image(instance, xml)
        self._conn.createXML(xml, 0)
        LOG.debug(_("instance %s: is running"), instance['name'])
        self.firewall_driver.apply_instance_filter(instance)

        timer = utils.LoopingCall(f=None)

        def _wait_for_boot():
            try:
                state = self.get_info(instance['name'])['state']
                db.instance_set_state(context.get_admin_context(),
                                      instance['id'], state)
                if state == power_state.RUNNING:
                    LOG.debug(_('instance %s: booted'), instance['name'])
                    timer.stop()
            except:
                LOG.exception(_('instance %s: failed to boot'),
                              instance['name'])
                db.instance_set_state(context.get_admin_context(),
                                      instance['id'],
                                      power_state.SHUTDOWN)
                timer.stop()

        timer.f = _wait_for_boot
        return timer.start(interval=0.5, now=True)

    def _flush_xen_console(self, virsh_output):
        LOG.info(_('virsh said: %r'), virsh_output)
        virsh_output = virsh_output[0].strip()

        if virsh_output.startswith('/dev/'):
            LOG.info(_("cool, it's a device"))
            out, err = utils.execute("sudo dd if=%s iflag=nonblock" %
                                     virsh_output, check_exit_code=False)
            return out
        else:
            return ''

    def _append_to_file(self, data, fpath):
        LOG.info(_('data: %(data)r, fpath: %(fpath)r') % locals())
        fp = open(fpath, 'a+')
        fp.write(data)
        return fpath

    def _dump_file(self, fpath):
        fp = open(fpath, 'r+')
        contents = fp.read()
        LOG.info(_('Contents of file %(fpath)s: %(contents)r') % locals())
        return contents

    @exception.wrap_exception
    def get_console_output(self, instance):
        console_log = os.path.join(FLAGS.instances_path, instance['name'],
                                   'console.log')

        utils.execute('sudo chown %d %s' % (os.getuid(), console_log))

        if FLAGS.libvirt_type == 'xen':
            # Xen is special
            virsh_output = utils.execute("virsh ttyconsole %s" %
                                         instance['name'])
            data = self._flush_xen_console(virsh_output)
            fpath = self._append_to_file(data, console_log)
        else:
            fpath = console_log

        return self._dump_file(fpath)

    @exception.wrap_exception
    def get_ajax_console(self, instance):
        def get_open_port():
            start_port, end_port = FLAGS.ajaxterm_portrange.split("-")
            for i in xrange(0, 100):  # don't loop forever
                port = random.randint(int(start_port), int(end_port))
                # netcat will exit with 0 only if the port is in use,
                # so a nonzero return value implies it is unused
                cmd = 'netcat 0.0.0.0 %s -w 1 </dev/null || echo free' % (port)
                stdout, stderr = utils.execute(cmd)
                if stdout.strip() == 'free':
                    return port
            raise Exception(_('Unable to find an open port'))

        def get_pty_for_instance(instance_name):
            virt_dom = self._conn.lookupByName(instance_name)
            xml = virt_dom.XMLDesc(0)
            dom = minidom.parseString(xml)

            for serial in dom.getElementsByTagName('serial'):
                if serial.getAttribute('type') == 'pty':
                    source = serial.getElementsByTagName('source')[0]
                    return source.getAttribute('path')

        port = get_open_port()
        token = str(uuid.uuid4())
        host = instance['host']

        ajaxterm_cmd = 'sudo socat - %s' \
                       % get_pty_for_instance(instance['name'])

        cmd = '%s/tools/ajaxterm/ajaxterm.py --command "%s" -t %s -p %s' \
              % (utils.novadir(), ajaxterm_cmd, token, port)

        subprocess.Popen(cmd, shell=True)
        return {'token': token, 'host': host, 'port': port}

    def _cache_image(self, fn, target, fname, cow=False, *args, **kwargs):
        """Wrapper for a method that creates an image that caches the image.

        This wrapper will save the image into a common store and create a
        copy for use by the hypervisor.

        The underlying method should specify a kwarg of target representing
        where the image will be saved.

        fname is used as the filename of the base image.  The filename needs
        to be unique to a given image.

        If cow is True, it will make a CoW image instead of a copy.
        """
        if not os.path.exists(target):
            base_dir = os.path.join(FLAGS.instances_path, '_base')
            if not os.path.exists(base_dir):
                os.mkdir(base_dir)
            base = os.path.join(base_dir, fname)
            if not os.path.exists(base):
                fn(target=base, *args, **kwargs)
            if cow:
                utils.execute('qemu-img create -f qcow2 -o '
                              'cluster_size=2M,backing_file=%s %s'
                              % (base, target))
            else:
                utils.execute('cp %s %s' % (base, target))

    def _fetch_image(self, target, image_id, user, project, size=None):
        """Grab image and optionally attempt to resize it"""
        images.fetch(image_id, target, user, project)
        if size:
            disk.extend(target, size)

    def _create_local(self, target, local_gb):
        """Create a blank image of specified size"""
        utils.execute('truncate %s -s %dG' % (target, local_gb))
        # TODO(vish): should we format disk by default?

    def _create_image(self, inst, libvirt_xml, suffix='', disk_images=None):
        # syntactic nicety
        def basepath(fname='', suffix=suffix):
            return os.path.join(FLAGS.instances_path,
                                inst['name'],
                                fname + suffix)

        # ensure directories exist and are writable
        utils.execute('mkdir -p %s' % basepath(suffix=''))

        LOG.info(_('instance %s: Creating image'), inst['name'])
        f = open(basepath('libvirt.xml'), 'w')
        f.write(libvirt_xml)
        f.close()

        # NOTE(vish): No need add the suffix to console.log
        os.close(os.open(basepath('console.log', ''),
                         os.O_CREAT | os.O_WRONLY, 0660))

        user = manager.AuthManager().get_user(inst['user_id'])
        project = manager.AuthManager().get_project(inst['project_id'])

        if not disk_images:
            disk_images = {'image_id': inst['image_id'],
                           'kernel_id': inst['kernel_id'],
                           'ramdisk_id': inst['ramdisk_id']}

        if disk_images['kernel_id']:
            self._cache_image(fn=self._fetch_image,
                              target=basepath('kernel'),
                              fname=disk_images['kernel_id'],
                              image_id=disk_images['kernel_id'],
                              user=user,
                              project=project)
            if disk_images['ramdisk_id']:
                self._cache_image(fn=self._fetch_image,
                                  target=basepath('ramdisk'),
                                  fname=disk_images['ramdisk_id'],
                                  image_id=disk_images['ramdisk_id'],
                                  user=user,
                                  project=project)

        root_fname = disk_images['image_id']
        size = FLAGS.minimum_root_size
        if inst['instance_type'] == 'm1.tiny' or suffix == '.rescue':
            size = None
            root_fname += "_sm"

        self._cache_image(fn=self._fetch_image,
                          target=basepath('disk'),
                          fname=root_fname,
                          cow=FLAGS.use_cow_images,
                          image_id=disk_images['image_id'],
                          user=user,
                          project=project,
                          size=size)
        type_data = instance_types.INSTANCE_TYPES[inst['instance_type']]

        if type_data['local_gb']:
            self._cache_image(fn=self._create_local,
                              target=basepath('disk.local'),
                              fname="local_%s" % type_data['local_gb'],
                              cow=FLAGS.use_cow_images,
                              local_gb=type_data['local_gb'])

        # For now, we assume that if we're not using a kernel, we're using a
        # partitioned disk image where the target partition is the first
        # partition
        target_partition = None
        if not inst['kernel_id']:
            target_partition = "1"

        key = str(inst['key_data'])
        net = None
        network_ref = db.network_get_by_instance(context.get_admin_context(),
                                                 inst['id'])
        if network_ref['injected']:
            admin_context = context.get_admin_context()
            address = db.instance_get_fixed_address(admin_context, inst['id'])
            ra_server = network_ref['ra_server']
            if not ra_server:
                ra_server = "fd00::"
            with open(FLAGS.injected_network_template) as f:
                net = f.read() % {'address': address,
                                  'netmask': network_ref['netmask'],
                                  'gateway': network_ref['gateway'],
                                  'broadcast': network_ref['broadcast'],
                                  'dns': network_ref['dns'],
                                  'ra_server': ra_server}
        if key or net:
            inst_name = inst['name']
            img_id = inst.image_id
            if key:
                LOG.info(_('instance %(inst_name)s: injecting key into'
                        ' image %(img_id)s') % locals())
            if net:
                LOG.info(_('instance %(inst_name)s: injecting net into'
                        ' image %(img_id)s') % locals())
            try:
                disk.inject_data(basepath('disk'), key, net,
                                 partition=target_partition,
                                 nbd=FLAGS.use_cow_images)
            except Exception as e:
                # This could be a windows image, or a vmdk format disk
                LOG.warn(_('instance %(inst_name)s: ignoring error injecting'
                        ' data into image %(img_id)s (%(e)s)') % locals())

        if FLAGS.libvirt_type == 'uml':
            utils.execute('sudo chown root %s' % basepath('disk'))

    def to_xml(self, instance, rescue=False):
        # TODO(termie): cache?
        LOG.debug(_('instance %s: starting toXML method'), instance['name'])
        network = db.network_get_by_instance(context.get_admin_context(),
                                             instance['id'])
        # FIXME(vish): stick this in db
        instance_type = instance['instance_type']
        instance_type = instance_types.INSTANCE_TYPES[instance_type]
        ip_address = db.instance_get_fixed_address(context.get_admin_context(),
                                                   instance['id'])
        # Assume that the gateway also acts as the dhcp server.
        dhcp_server = network['gateway']
        ra_server = network['ra_server']
        if not ra_server:
            ra_server = 'fd00::'
        if FLAGS.allow_project_net_traffic:
            if FLAGS.use_ipv6:
                net, mask = _get_net_and_mask(network['cidr'])
                net_v6, prefixlen_v6 = _get_net_and_prefixlen(
                                           network['cidr_v6'])
                extra_params = ("<parameter name=\"PROJNET\" "
                            "value=\"%s\" />\n"
                            "<parameter name=\"PROJMASK\" "
                            "value=\"%s\" />\n"
                            "<parameter name=\"PROJNETV6\" "
                            "value=\"%s\" />\n"
                            "<parameter name=\"PROJMASKV6\" "
                            "value=\"%s\" />\n") % \
                              (net, mask, net_v6, prefixlen_v6)
            else:
                net, mask = _get_net_and_mask(network['cidr'])
                extra_params = ("<parameter name=\"PROJNET\" "
                            "value=\"%s\" />\n"
                            "<parameter name=\"PROJMASK\" "
                            "value=\"%s\" />\n") % \
                              (net, mask)
        else:
            extra_params = "\n"
        if FLAGS.use_cow_images:
            driver_type = 'qcow2'
        else:
            driver_type = 'raw'

        xml_info = {'type': FLAGS.libvirt_type,
                    'name': instance['name'],
                    'basepath': os.path.join(FLAGS.instances_path,
                                             instance['name']),
                    'memory_kb': instance_type['memory_mb'] * 1024,
                    'vcpus': instance_type['vcpus'],
                    'bridge_name': network['bridge'],
                    'mac_address': instance['mac_address'],
                    'ip_address': ip_address,
                    'dhcp_server': dhcp_server,
                    'ra_server': ra_server,
                    'extra_params': extra_params,
                    'rescue': rescue,
                    'local': instance_type['local_gb'],
                    'driver_type': driver_type}
        if not rescue:
            if instance['kernel_id']:
                xml_info['kernel'] = xml_info['basepath'] + "/kernel"

            if instance['ramdisk_id']:
                xml_info['ramdisk'] = xml_info['basepath'] + "/ramdisk"

            xml_info['disk'] = xml_info['basepath'] + "/disk"

        xml = str(Template(self.libvirt_xml, searchList=[xml_info]))
        LOG.debug(_('instance %s: finished toXML method'),
                        instance['name'])

        return xml

    def get_info(self, instance_name):
        try:
            virt_dom = self._conn.lookupByName(instance_name)
        except:
            raise exception.NotFound(_("Instance %s not found")
                                     % instance_name)
        (state, max_mem, mem, num_cpu, cpu_time) = virt_dom.info()
        return {'state': state,
                'max_mem': max_mem,
                'mem': mem,
                'num_cpu': num_cpu,
                'cpu_time': cpu_time}

    def get_diagnostics(self, instance_name):
        raise exception.APIError(_("diagnostics are not supported "
                                   "for libvirt"))

    def get_disks(self, instance_name):
        """
        Note that this function takes an instance name, not an Instance, so
        that it can be called by monitor.

        Returns a list of all block devices for this domain.
        """
        domain = self._conn.lookupByName(instance_name)
        # TODO(devcamcar): Replace libxml2 with etree.
        xml = domain.XMLDesc(0)
        doc = None

        try:
            doc = libxml2.parseDoc(xml)
        except:
            return []

        ctx = doc.xpathNewContext()
        disks = []

        try:
            ret = ctx.xpathEval('/domain/devices/disk')

            for node in ret:
                devdst = None

                for child in node.children:
                    if child.name == 'target':
                        devdst = child.prop('dev')

                if devdst == None:
                    continue

                disks.append(devdst)
        finally:
            if ctx != None:
                ctx.xpathFreeContext()
            if doc != None:
                doc.freeDoc()

        return disks

    def get_interfaces(self, instance_name):
        """
        Note that this function takes an instance name, not an Instance, so
        that it can be called by monitor.

        Returns a list of all network interfaces for this instance.
        """
        domain = self._conn.lookupByName(instance_name)
        # TODO(devcamcar): Replace libxml2 with etree.
        xml = domain.XMLDesc(0)
        doc = None

        try:
            doc = libxml2.parseDoc(xml)
        except:
            return []

        ctx = doc.xpathNewContext()
        interfaces = []

        try:
            ret = ctx.xpathEval('/domain/devices/interface')

            for node in ret:
                devdst = None

                for child in node.children:
                    if child.name == 'target':
                        devdst = child.prop('dev')

                if devdst == None:
                    continue

                interfaces.append(devdst)
        finally:
            if ctx != None:
                ctx.xpathFreeContext()
            if doc != None:
                doc.freeDoc()

        return interfaces

    def block_stats(self, instance_name, disk):
        """
        Note that this function takes an instance name, not an Instance, so
        that it can be called by monitor.
        """
        domain = self._conn.lookupByName(instance_name)
        return domain.blockStats(disk)

    def interface_stats(self, instance_name, interface):
        """
        Note that this function takes an instance name, not an Instance, so
        that it can be called by monitor.
        """
        domain = self._conn.lookupByName(instance_name)
        return domain.interfaceStats(interface)

    def get_console_pool_info(self, console_type):
        #TODO(mdragon): console proxy should be implemented for libvirt,
        #               in case someone wants to use it with kvm or
        #               such. For now return fake data.
        return  {'address': '127.0.0.1',
                 'username': 'fakeuser',
                 'password': 'fakepassword'}

    def refresh_security_group_rules(self, security_group_id):
        self.firewall_driver.refresh_security_group_rules(security_group_id)

    def refresh_security_group_members(self, security_group_id):
        self.firewall_driver.refresh_security_group_members(security_group_id)


class FirewallDriver(object):
    def prepare_instance_filter(self, instance):
        """Prepare filters for the instance.

        At this point, the instance isn't running yet."""
        raise NotImplementedError()

    def unfilter_instance(self, instance):
        """Stop filtering instance"""
        raise NotImplementedError()

    def apply_instance_filter(self, instance):
        """Apply instance filter.

        Once this method returns, the instance should be firewalled
        appropriately. This method should as far as possible be a
        no-op. It's vastly preferred to get everything set up in
        prepare_instance_filter.
        """
        raise NotImplementedError()

    def refresh_security_group_rules(self, security_group_id):
        """Refresh security group rules from data store

        Gets called when a rule has been added to or removed from
        the security group."""
        raise NotImplementedError()

    def refresh_security_group_members(self, security_group_id):
        """Refresh security group members from data store

        Gets called when an instance gets added to or removed from
        the security group."""
        raise NotImplementedError()


class NWFilterFirewall(FirewallDriver):
    """
    This class implements a network filtering mechanism versatile
    enough for EC2 style Security Group filtering by leveraging
    libvirt's nwfilter.

    First, all instances get a filter ("nova-base-filter") applied.
    This filter provides some basic security such as protection against
    MAC spoofing, IP spoofing, and ARP spoofing.

    This filter drops all incoming ipv4 and ipv6 connections.
    Outgoing connections are never blocked.

    Second, every security group maps to a nwfilter filter(*).
    NWFilters can be updated at runtime and changes are applied
    immediately, so changes to security groups can be applied at
    runtime (as mandated by the spec).

    Security group rules are named "nova-secgroup-<id>" where <id>
    is the internal id of the security group. They're applied only on
    hosts that have instances in the security group in question.

    Updates to security groups are done by updating the data model
    (in response to API calls) followed by a request sent to all
    the nodes with instances in the security group to refresh the
    security group.

    Each instance has its own NWFilter, which references the above
    mentioned security group NWFilters. This was done because
    interfaces can only reference one filter while filters can
    reference multiple other filters. This has the added benefit of
    actually being able to add and remove security groups from an
    instance at run time. This functionality is not exposed anywhere,
    though.

    Outstanding questions:

    The name is unique, so would there be any good reason to sync
    the uuid across the nodes (by assigning it from the datamodel)?


    (*) This sentence brought to you by the redundancy department of
        redundancy.

    """

    def __init__(self, get_connection):
        self._libvirt_get_connection = get_connection
        self.static_filters_configured = False
        self.handle_security_groups = False

    def _get_connection(self):
        return self._libvirt_get_connection()
    _conn = property(_get_connection)

    def nova_dhcp_filter(self):
        """The standard allow-dhcp-server filter is an <ip> one, so it uses
           ebtables to allow traffic through. Without a corresponding rule in
           iptables, it'll get blocked anyway."""

        return '''<filter name='nova-allow-dhcp-server' chain='ipv4'>
                    <uuid>891e4787-e5c0-d59b-cbd6-41bc3c6b36fc</uuid>
                    <rule action='accept' direction='out'
                          priority='100'>
                      <udp srcipaddr='0.0.0.0'
                           dstipaddr='255.255.255.255'
                           srcportstart='68'
                           dstportstart='67'/>
                    </rule>
                    <rule action='accept' direction='in'
                          priority='100'>
                      <udp srcipaddr='$DHCPSERVER'
                           srcportstart='67'
                           dstportstart='68'/>
                    </rule>
                  </filter>'''

    def nova_ra_filter(self):
        return '''<filter name='nova-allow-ra-server' chain='root'>
                            <uuid>d707fa71-4fb5-4b27-9ab7-ba5ca19c8804</uuid>
                              <rule action='accept' direction='inout'
                                    priority='100'>
                                <icmpv6 srcipaddr='$RASERVER'/>
                              </rule>
                            </filter>'''

    def setup_basic_filtering(self, instance):
        """Set up basic filtering (MAC, IP, and ARP spoofing protection)"""
        logging.info('called setup_basic_filtering in nwfilter')

        if self.handle_security_groups:
            # No point in setting up a filter set that we'll be overriding
            # anyway.
            return

        logging.info('ensuring static filters')
        self._ensure_static_filters()

        instance_filter_name = self._instance_filter_name(instance)
        self._define_filter(self._filter_container(instance_filter_name,
                                                   ['nova-base']))

    def _ensure_static_filters(self):
        if self.static_filters_configured:
            return

        self._define_filter(self._filter_container('nova-base',
                                                   ['no-mac-spoofing',
                                                    'no-ip-spoofing',
                                                    'no-arp-spoofing',
                                                    'allow-dhcp-server']))
        self._define_filter(self.nova_base_ipv4_filter)
        self._define_filter(self.nova_base_ipv6_filter)
        self._define_filter(self.nova_dhcp_filter)
        self._define_filter(self.nova_ra_filter)
        self._define_filter(self.nova_vpn_filter)
        if FLAGS.allow_project_net_traffic:
            self._define_filter(self.nova_project_filter)
            if FLAGS.use_ipv6:
                self._define_filter(self.nova_project_filter_v6)

        self.static_filters_configured = True

    def _filter_container(self, name, filters):
        xml = '''<filter name='%s' chain='root'>%s</filter>''' % (
                 name,
                 ''.join(["<filterref filter='%s'/>" % (f,) for f in filters]))
        return xml

    nova_vpn_filter = '''<filter name='nova-vpn' chain='root'>
                           <uuid>2086015e-cf03-11df-8c5d-080027c27973</uuid>
                           <filterref filter='allow-dhcp-server'/>
                           <filterref filter='nova-allow-dhcp-server'/>
                           <filterref filter='nova-base-ipv4'/>
                           <filterref filter='nova-base-ipv6'/>
                         </filter>'''

    def nova_base_ipv4_filter(self):
        retval = "<filter name='nova-base-ipv4' chain='ipv4'>"
        for protocol in ['tcp', 'udp', 'icmp']:
            for direction, action, priority in [('out', 'accept', 399),
                                                ('in', 'drop', 400)]:
                retval += """<rule action='%s' direction='%s' priority='%d'>
                               <%s />
                             </rule>""" % (action, direction,
                                              priority, protocol)
        retval += '</filter>'
        return retval

    def nova_base_ipv6_filter(self):
        retval = "<filter name='nova-base-ipv6' chain='ipv6'>"
        for protocol in ['tcp-ipv6', 'udp-ipv6', 'icmpv6']:
            for direction, action, priority in [('out', 'accept', 399),
                                                ('in', 'drop', 400)]:
                retval += """<rule action='%s' direction='%s' priority='%d'>
                               <%s />
                             </rule>""" % (action, direction,
                                              priority, protocol)
        retval += '</filter>'
        return retval

    def nova_project_filter(self):
        retval = "<filter name='nova-project' chain='ipv4'>"
        for protocol in ['tcp', 'udp', 'icmp']:
            retval += """<rule action='accept' direction='in' priority='200'>
                           <%s srcipaddr='$PROJNET' srcipmask='$PROJMASK' />
                         </rule>""" % protocol
        retval += '</filter>'
        return retval

    def nova_project_filter_v6(self):
        retval = "<filter name='nova-project-v6' chain='ipv6'>"
        for protocol in ['tcp-ipv6', 'udp-ipv6', 'icmpv6']:
            retval += """<rule action='accept' direction='inout'
                                                   priority='200'>
                           <%s srcipaddr='$PROJNETV6'
                               srcipmask='$PROJMASKV6' />
                         </rule>""" % (protocol)
        retval += '</filter>'
        return retval

    def _define_filter(self, xml):
        if callable(xml):
            xml = xml()
        # execute in a native thread and block current greenthread until done
        tpool.execute(self._conn.nwfilterDefineXML, xml)

    def unfilter_instance(self, instance):
        # Nothing to do
        pass

    def prepare_instance_filter(self, instance):
        """
        Creates an NWFilter for the given instance. In the process,
        it makes sure the filters for the security groups as well as
        the base filter are all in place.
        """
        if instance['image_id'] == FLAGS.vpn_image_id:
            base_filter = 'nova-vpn'
        else:
            base_filter = 'nova-base'

        instance_filter_name = self._instance_filter_name(instance)
        instance_secgroup_filter_name = '%s-secgroup' % (instance_filter_name,)
        instance_filter_children = [base_filter, instance_secgroup_filter_name]
        instance_secgroup_filter_children = ['nova-base-ipv4',
                                             'nova-base-ipv6',
                                             'nova-allow-dhcp-server']
        if FLAGS.use_ipv6:
            instance_secgroup_filter_children += ['nova-allow-ra-server']

        ctxt = context.get_admin_context()

        if FLAGS.allow_project_net_traffic:
            instance_filter_children += ['nova-project']
            if FLAGS.use_ipv6:
                instance_filter_children += ['nova-project-v6']

        for security_group in db.security_group_get_by_instance(ctxt,
                                                               instance['id']):

            self.refresh_security_group_rules(security_group['id'])

            instance_secgroup_filter_children += [('nova-secgroup-%s' %
                                                         security_group['id'])]

        self._define_filter(
                    self._filter_container(instance_secgroup_filter_name,
                                           instance_secgroup_filter_children))

        self._define_filter(
                    self._filter_container(instance_filter_name,
                                           instance_filter_children))

        return

    def apply_instance_filter(self, instance):
        """No-op. Everything is done in prepare_instance_filter"""
        pass

    def refresh_security_group_rules(self, security_group_id):
        return self._define_filter(
                   self.security_group_to_nwfilter_xml(security_group_id))

    def security_group_to_nwfilter_xml(self, security_group_id):
        security_group = db.security_group_get(context.get_admin_context(),
                                               security_group_id)
        rule_xml = ""
        v6protocol = {'tcp': 'tcp-ipv6', 'udp': 'udp-ipv6', 'icmp': 'icmpv6'}
        for rule in security_group.rules:
            rule_xml += "<rule action='accept' direction='in' priority='300'>"
            if rule.cidr:
                version = _get_ip_version(rule.cidr)
                if(FLAGS.use_ipv6 and version == 6):
                    net, prefixlen = _get_net_and_prefixlen(rule.cidr)
                    rule_xml += "<%s srcipaddr='%s' srcipmask='%s' " % \
                                (v6protocol[rule.protocol], net, prefixlen)
                else:
                    net, mask = _get_net_and_mask(rule.cidr)
                    rule_xml += "<%s srcipaddr='%s' srcipmask='%s' " % \
                                (rule.protocol, net, mask)
                if rule.protocol in ['tcp', 'udp']:
                    rule_xml += "dstportstart='%s' dstportend='%s' " % \
                                (rule.from_port, rule.to_port)
                elif rule.protocol == 'icmp':
                    LOG.info('rule.protocol: %r, rule.from_port: %r, '
                             'rule.to_port: %r', rule.protocol,
                             rule.from_port, rule.to_port)
                    if rule.from_port != -1:
                        rule_xml += "type='%s' " % rule.from_port
                    if rule.to_port != -1:
                        rule_xml += "code='%s' " % rule.to_port

                rule_xml += '/>\n'
            rule_xml += "</rule>\n"
        xml = "<filter name='nova-secgroup-%s' " % security_group_id
        if(FLAGS.use_ipv6):
            xml += "chain='root'>%s</filter>" % rule_xml
        else:
            xml += "chain='ipv4'>%s</filter>" % rule_xml
        return xml

    def _instance_filter_name(self, instance):
        return 'nova-instance-%s' % instance['name']


class IptablesFirewallDriver(FirewallDriver):
    def __init__(self, execute=None):
        self.execute = execute or utils.execute
        self.instances = {}

    def apply_instance_filter(self, instance):
        """No-op. Everything is done in prepare_instance_filter"""
        pass

    def remove_instance(self, instance):
        if instance['id'] in self.instances:
            del self.instances[instance['id']]
        else:
            LOG.info(_('Attempted to unfilter instance %s which is not '
                       'filtered'), instance['id'])

    def add_instance(self, instance):
        self.instances[instance['id']] = instance

    def unfilter_instance(self, instance):
        self.remove_instance(instance)
        self.apply_ruleset()

    def prepare_instance_filter(self, instance):
        self.add_instance(instance)
        self.apply_ruleset()

    def apply_ruleset(self):
        current_filter, _ = self.execute('sudo iptables-save -t filter')
        current_lines = current_filter.split('\n')
        new_filter = self.modify_rules(current_lines, 4)
        self.execute('sudo iptables-restore',
                     process_input='\n'.join(new_filter))
        if(FLAGS.use_ipv6):
            current_filter, _ = self.execute('sudo ip6tables-save -t filter')
            current_lines = current_filter.split('\n')
            new_filter = self.modify_rules(current_lines, 6)
            self.execute('sudo ip6tables-restore',
                         process_input='\n'.join(new_filter))

    def modify_rules(self, current_lines, ip_version=4):
        ctxt = context.get_admin_context()
        # Remove any trace of nova rules.
        new_filter = filter(lambda l: 'nova-' not in l, current_lines)

        seen_chains = False
        for rules_index in range(len(new_filter)):
            if not seen_chains:
                if new_filter[rules_index].startswith(':'):
                    seen_chains = True
            elif seen_chains == 1:
                if not new_filter[rules_index].startswith(':'):
                    break

        our_chains = [':nova-fallback - [0:0]']
        our_rules = ['-A nova-fallback -j DROP']

        our_chains += [':nova-local - [0:0]']
        our_rules += ['-A FORWARD -j nova-local']

        security_groups = {}
        # Add our chains
        # First, we add instance chains and rules
        for instance_id in self.instances:
            instance = self.instances[instance_id]
            chain_name = self._instance_chain_name(instance)
            if(ip_version == 4):
                ip_address = self._ip_for_instance(instance)
            elif(ip_version == 6):
                ip_address = self._ip_for_instance_v6(instance)

            our_chains += [':%s - [0:0]' % chain_name]

            # Jump to the per-instance chain
            our_rules += ['-A nova-local -d %s -j %s' % (ip_address,
                                                         chain_name)]

            # Always drop invalid packets
            our_rules += ['-A %s -m state --state '
                          'INVALID -j DROP' % (chain_name,)]

            # Allow established connections
            our_rules += ['-A %s -m state --state '
                          'ESTABLISHED,RELATED -j ACCEPT' % (chain_name,)]

            # Jump to each security group chain in turn
            for security_group in \
                            db.security_group_get_by_instance(ctxt,
                                                              instance['id']):
                security_groups[security_group['id']] = security_group

                sg_chain_name = self._security_group_chain_name(
                                                          security_group['id'])

                our_rules += ['-A %s -j %s' % (chain_name, sg_chain_name)]

            if(ip_version == 4):
                # Allow DHCP responses
                dhcp_server = self._dhcp_server_for_instance(instance)
<<<<<<< HEAD
                our_rules += ['-A %s -s %s -p udp --sport 67 --dport 68' %
                                                 (chain_name, dhcp_server)]
                #Allow project network traffic
                if (FLAGS.allow_project_net_traffic):
                    cidr = self._project_cidr_for_instance(instance)
                    our_rules += ['-A %s -s %s -j ACCEPT' % (chain_name, cidr)]
            elif(ip_version == 6):
                # Allow RA responses
                ra_server = self._ra_server_for_instance(instance)
                our_rules += ['-A %s -s %s -p icmpv6' %
                                                 (chain_name, ra_server)]
                #Allow project network traffic
                if (FLAGS.allow_project_net_traffic):
                    cidrv6 = self._project_cidrv6_for_instance(instance)
                    our_rules += ['-A %s -s %s -j ACCEPT' %
                                        (chain_name, cidrv6)]
=======
                our_rules += ['-A %s -s %s -p udp --sport 67 --dport 68 '
                              '-j ACCEPT ' % (chain_name, dhcp_server)]
            elif(ip_version == 6):
                # Allow RA responses
                ra_server = self._ra_server_for_instance(instance)
                our_rules += ['-A %s -s %s -p icmpv6 '
                              '-j ACCEPT' % (chain_name, ra_server)]
>>>>>>> 705cbaa3

            # If nothing matches, jump to the fallback chain
            our_rules += ['-A %s -j nova-fallback' % (chain_name,)]

        # then, security group chains and rules
        for security_group_id in security_groups:
            chain_name = self._security_group_chain_name(security_group_id)
            our_chains += [':%s - [0:0]' % chain_name]

            rules = \
              db.security_group_rule_get_by_security_group(ctxt,
                                                          security_group_id)

            for rule in rules:
                logging.info('%r', rule)

                if not rule.cidr:
                    # Eventually, a mechanism to grant access for security
                    # groups will turn up here. It'll use ipsets.
                    continue

                version = _get_ip_version(rule.cidr)
                if version != ip_version:
                    continue

                protocol = rule.protocol
                if version == 6 and rule.protocol == 'icmp':
                    protocol = 'icmpv6'

                args = ['-A', chain_name, '-p', protocol, '-s', rule.cidr]

                if rule.protocol in ['udp', 'tcp']:
                    if rule.from_port == rule.to_port:
                        args += ['--dport', '%s' % (rule.from_port,)]
                    else:
                        args += ['-m', 'multiport',
                                 '--dports', '%s:%s' % (rule.from_port,
                                                        rule.to_port)]
                elif rule.protocol == 'icmp':
                    icmp_type = rule.from_port
                    icmp_code = rule.to_port

                    if icmp_type == -1:
                        icmp_type_arg = None
                    else:
                        icmp_type_arg = '%s' % icmp_type
                        if not icmp_code == -1:
                            icmp_type_arg += '/%s' % icmp_code

                    if icmp_type_arg:
                        if(ip_version == 4):
                            args += ['-m', 'icmp', '--icmp-type',
                                     icmp_type_arg]
                        elif(ip_version == 6):
                            args += ['-m', 'icmp6', '--icmpv6-type',
                                     icmp_type_arg]

                args += ['-j ACCEPT']
                our_rules += [' '.join(args)]

        new_filter[rules_index:rules_index] = our_rules
        new_filter[rules_index:rules_index] = our_chains
        logging.info('new_filter: %s', '\n'.join(new_filter))
        return new_filter

    def refresh_security_group_members(self, security_group):
        pass

    def refresh_security_group_rules(self, security_group):
        self.apply_ruleset()

    def _security_group_chain_name(self, security_group_id):
        return 'nova-sg-%s' % (security_group_id,)

    def _instance_chain_name(self, instance):
        return 'nova-inst-%s' % (instance['id'],)

    def _ip_for_instance(self, instance):
        return db.instance_get_fixed_address(context.get_admin_context(),
                                             instance['id'])

    def _ip_for_instance_v6(self, instance):
        return db.instance_get_fixed_address_v6(context.get_admin_context(),
                                             instance['id'])

    def _dhcp_server_for_instance(self, instance):
        network = db.network_get_by_instance(context.get_admin_context(),
                                             instance['id'])
        return network['gateway']

    def _ra_server_for_instance(self, instance):
        network = db.network_get_by_instance(context.get_admin_context(),
                                             instance['id'])
        return network['ra_server']

    def _project_cidr_for_instance(self, instance):
        network = db.network_get_by_instance(context.get_admin_context(),
                                             instance['id'])
        return network['cidr']

    def _project_cidrv6_for_instance(self, instance):
        network = db.network_get_by_instance(context.get_admin_context(),
                                             instance['id'])
        return network['cidr_v6']<|MERGE_RESOLUTION|>--- conflicted
+++ resolved
@@ -1268,9 +1268,8 @@
             if(ip_version == 4):
                 # Allow DHCP responses
                 dhcp_server = self._dhcp_server_for_instance(instance)
-<<<<<<< HEAD
-                our_rules += ['-A %s -s %s -p udp --sport 67 --dport 68' %
-                                                 (chain_name, dhcp_server)]
+                our_rules += ['-A %s -s %s -p udp --sport 67 --dport 68 '
+                                    '-j ACCEPT ' % (chain_name, dhcp_server)]
                 #Allow project network traffic
                 if (FLAGS.allow_project_net_traffic):
                     cidr = self._project_cidr_for_instance(instance)
@@ -1278,22 +1277,13 @@
             elif(ip_version == 6):
                 # Allow RA responses
                 ra_server = self._ra_server_for_instance(instance)
-                our_rules += ['-A %s -s %s -p icmpv6' %
-                                                 (chain_name, ra_server)]
+                our_rules += ['-A %s -s %s -p icmpv6 '
+                                '-j ACCEPT' % (chain_name, ra_server)]
                 #Allow project network traffic
                 if (FLAGS.allow_project_net_traffic):
                     cidrv6 = self._project_cidrv6_for_instance(instance)
                     our_rules += ['-A %s -s %s -j ACCEPT' %
                                         (chain_name, cidrv6)]
-=======
-                our_rules += ['-A %s -s %s -p udp --sport 67 --dport 68 '
-                              '-j ACCEPT ' % (chain_name, dhcp_server)]
-            elif(ip_version == 6):
-                # Allow RA responses
-                ra_server = self._ra_server_for_instance(instance)
-                our_rules += ['-A %s -s %s -p icmpv6 '
-                              '-j ACCEPT' % (chain_name, ra_server)]
->>>>>>> 705cbaa3
 
             # If nothing matches, jump to the fallback chain
             our_rules += ['-A %s -j nova-fallback' % (chain_name,)]
